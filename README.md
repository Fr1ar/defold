--- conflicted
+++ resolved
@@ -54,10 +54,4 @@
 
 ## Complying with licenses
 
-<<<<<<< HEAD
-## Third party licenses
-
-See [licenses.md](engine/engine/content/builtins/docs/licenses.md) from `builtins.zip` for licenses of libraries and source code used in this project.
-=======
-A full list of third party software licenses along with information on how to give attribution and include the licenses in your game can be found in the [COMPLYING WITH LICENSES](/COMPLYING_WITH_LICENSES.md) document in the Defold repository on GitHub.
->>>>>>> 3f385d31
+A full list of third party software licenses along with information on how to give attribution and include the licenses in your game can be found in the [COMPLYING WITH LICENSES](/COMPLYING_WITH_LICENSES.md) document in the Defold repository on GitHub.