--- conflicted
+++ resolved
@@ -12,11 +12,7 @@
 import subprocess
 import urlparse
 
-<<<<<<< HEAD
 def get_current_repo():
-=======
-def get_default_repo():
->>>>>>> 9d3d9a7b
     # git@github.com:defold/defold.git
     # https://github.com/defold/defold.git
     url = run.shell_command('git remote get-url origin')
@@ -26,11 +22,7 @@
     index = url.index(domain)
     if index < 0:
         return None
-<<<<<<< HEAD
-    return url[index+1:]
-=======
     return url[index+len(domain)+1:]
->>>>>>> 9d3d9a7b
 
 def get_git_sha1(ref = 'HEAD'):
     process = subprocess.Popen(['git', 'rev-parse', ref], stdout = subprocess.PIPE)
