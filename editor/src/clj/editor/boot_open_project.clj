(ns editor.boot-open-project
  (:require [clojure.string :as string]
            [clojure.java.io :as io]
            [dynamo.graph :as g]
            [editor.app-view :as app-view]
            [editor.asset-browser :as asset-browser]
            [editor.build-errors-view :as build-errors-view]
            [editor.changes-view :as changes-view]
            [editor.code.view :as code-view]
            [editor.console :as console]
            [editor.curve-view :as curve-view]
            [editor.debug-view :as debug-view]
            [editor.defold-project :as project]
            [editor.dialogs :as dialogs]
            [editor.error-reporting :as error-reporting]
            [editor.form-view :as form-view]
            [editor.git :as git]
            [editor.graph-view :as graph-view]
            [editor.hot-reload :as hot-reload]
            [editor.login :as login]
            [editor.html-view :as html-view]
            [editor.outline-view :as outline-view]
            [editor.pipeline.bob :as bob]
            [editor.progress :as progress]
            [editor.properties-view :as properties-view]
            [editor.resource :as resource]
            [editor.resource-types :as resource-types]
            [editor.scene :as scene]
            [editor.targets :as targets]
            [editor.text :as text]
            [editor.ui :as ui]
            [editor.web-profiler :as web-profiler]
            [editor.workspace :as workspace]
            [editor.search-results-view :as search-results-view]
            [editor.sync :as sync]
            [editor.system :as system]
            [editor.updater :as updater]
            [editor.util :as util]
            [service.log :as log]
            [util.http-server :as http-server])
  (:import [java.io File]
           [javafx.scene Node Scene]
           [javafx.stage Stage WindowEvent]
           [javafx.scene.layout Region VBox AnchorPane]
           [javafx.scene.control Label MenuBar Tab TabPane TreeView]))

(set! *warn-on-reflection* true)

(def ^:dynamic *workspace-graph*)
(def ^:dynamic *project-graph*)
(def ^:dynamic *view-graph*)

(def the-root (atom nil))

;; invoked to control the timing of when the namespaces load
(defn load-namespaces []
  (println "loaded namespaces"))

(defn initialize-project []
  (when (nil? @the-root)
    (g/initialize! {})
    (alter-var-root #'*workspace-graph* (fn [_] (g/last-graph-added)))
    (alter-var-root #'*project-graph*   (fn [_] (g/make-graph! :history true  :volatility 1)))
    (alter-var-root #'*view-graph*      (fn [_] (g/make-graph! :history false :volatility 2)))))

(defn setup-workspace [project-path build-settings]
  (let [workspace (workspace/make-workspace *workspace-graph* project-path build-settings)]
    (g/transact
      (concat
        (text/register-view-types workspace)
        (code-view/register-view-types workspace)
        (scene/register-view-types workspace)
        (form-view/register-view-types workspace)
        (html-view/register-view-types workspace)))
    (resource-types/register-resource-types! workspace)
    (workspace/resource-sync! workspace)
    workspace))

(defn- handle-application-focused! [workspace changes-view]
  (when-not (sync/sync-dialog-open?)
    (let [project-path (workspace/project-path workspace)
          dependencies (workspace/dependencies workspace)
          snapshot-cache (workspace/snapshot-cache workspace)]
      (future
        (error-reporting/catch-all!
          (let [snapshot-info (workspace/make-snapshot-info workspace project-path dependencies snapshot-cache)]
            (ui/run-later
              (workspace/update-snapshot-cache! workspace (:snapshot-cache snapshot-info))
              (let [render-fn (progress/throttle-render-progress (app-view/make-render-task-progress :resource-sync))
                    new-snapshot (:snapshot snapshot-info)
                    new-map (:map snapshot-info)]
                (ui/with-progress [render-fn render-fn]
                  (->> (workspace/resource-sync! workspace [] render-fn new-snapshot new-map)
                       (changes-view/refresh-after-resource-sync! changes-view)))))))))))

(defn- find-tab [^TabPane tabs id]
  (some #(and (= id (.getId ^Tab %)) %) (.getTabs tabs)))

<<<<<<< HEAD
(defn- handle-resource-changes! [changes-view]
  (ui/run-later
    (changes-view/refresh! changes-view)))
=======
(defn- handle-resource-changes! [editor-tabs open-views changes-view]
  (app-view/remove-invalid-tabs! editor-tabs open-views)
  (changes-view/refresh! changes-view))
>>>>>>> 8ddcc76d

(defn- install-pending-update-check-timer! [^Stage stage ^Label label update-context]
  (let [update-visibility! (fn [] (ui/visible! label (let [update (updater/pending-update update-context)]
                                                       (and (some? update) (not= update (system/defold-editor-sha1))))))
        tick-fn (fn [_ _] (update-visibility!))
        timer (ui/->timer 0.1 "pending-update-check" tick-fn)]
    (update-visibility!)
    (.addEventHandler stage WindowEvent/WINDOW_SHOWN (ui/event-handler event (ui/timer-start! timer)))
    (.addEventHandler stage WindowEvent/WINDOW_HIDING (ui/event-handler event (ui/timer-stop! timer)))))

(defn- init-pending-update-indicator! [^Stage stage ^Label label project update-context]
  (.setOnMouseClicked label
                      (ui/event-handler event
                                        (when (dialogs/make-pending-update-dialog stage)
                                          (when (updater/install-pending-update! update-context (io/file (system/defold-resourcespath)))
                                            ;; Save the project and block until complete. Before saving, perform a
                                            ;; resource sync to ensure we do not overwrite external changes.
                                            (workspace/resource-sync! (project/workspace project))
                                            (project/save-all! project)
                                            (updater/restart!)))))
  (install-pending-update-check-timer! stage label update-context))

(defn- update-status-pane-contents! [^AnchorPane status-pane content-prospects]
  (let [content (first (.getChildren status-pane))
        new-content (first (filter ui/visible? content-prospects))]
    (when (not= content new-content)
      (ui/children! status-pane (when new-content [new-content]))
      (when new-content
        (ui/fill-control new-content)))))

(defn- init-status-pane-timer! [^Stage stage ^AnchorPane status-pane content-prospects]
  (let [timer (ui/->timer 5 "update-status-pane" (fn [_ _] (update-status-pane-contents! status-pane content-prospects)))]
    (update-status-pane-contents! status-pane content-prospects)
    (.addEventHandler stage WindowEvent/WINDOW_SHOWN (ui/event-handler event (ui/timer-start! timer)))
    (.addEventHandler stage WindowEvent/WINDOW_HIDING (ui/event-handler event (ui/timer-stop! timer)))))

(defn- show-tracked-internal-files-warning! []
  (dialogs/make-alert-dialog (str "It looks like internal files such as downloaded dependencies or build output were placed under source control.\n"
                                  "This can happen if a commit was made when the .gitignore file was not properly configured.\n"
                                  "\n"
                                  "To fix this, make a commit where you delete the .internal and build directories, then reopen the project.")))

(defn load-stage [workspace project prefs update-context newly-created?]
  (let [^VBox root (ui/load-fxml "editor.fxml")
        stage      (ui/make-stage)
        scene      (Scene. root)
        status-pane (.lookup root "#status-pane")
        update-available-label (doto (Label. "Update Available")
                                 (ui/visible! false)
                                 (ui/add-style! "link-label"))]

    (when update-context
      (init-pending-update-indicator! stage update-available-label project update-context))

    (init-status-pane-timer! stage status-pane
                             [app-view/progress-hbox
                              update-available-label])

    (ui/set-main-stage stage)
    (.setScene stage scene)

    (app-view/restore-window-dimensions stage prefs)
    
    (ui/show! stage)
    (targets/start)

    (let [^MenuBar menu-bar    (.lookup root "#menu-bar")
          ^Node menu-bar-space (.lookup root "#menu-bar-space")
          editor-tabs-split    (.lookup root "#editor-tabs-split")
          ^TabPane tool-tabs   (.lookup root "#tool-tabs")
          ^TreeView outline    (.lookup root "#outline")
          ^TreeView assets     (.lookup root "#assets")
          console-tab          (first (.getTabs tool-tabs))
          console-grid-pane    (.lookup root "#console-grid-pane")
          workbench            (.lookup root "#workbench")
          app-view             (app-view/make-app-view *view-graph* project stage menu-bar editor-tabs-split tool-tabs)
          outline-view         (outline-view/make-outline-view *view-graph* *project-graph* outline app-view)
          properties-view      (properties-view/make-properties-view workspace project app-view *view-graph* (.lookup root "#properties"))
          asset-browser        (asset-browser/make-asset-browser *view-graph* workspace assets prefs)
          web-server           (-> (http-server/->server 0 {"/profiler" web-profiler/handler
                                                            hot-reload/url-prefix (partial hot-reload/build-handler workspace project)
                                                            hot-reload/verify-etags-url-prefix (partial hot-reload/verify-etags-handler workspace project)
                                                            bob/html5-url-prefix (partial bob/html5-handler project)})
                                   http-server/start!)
          open-resource        (partial app-view/open-resource app-view prefs workspace project)
          console-view         (console/make-console! *view-graph* console-tab console-grid-pane)
          build-errors-view    (build-errors-view/make-build-errors-view (.lookup root "#build-errors-tree")
                                                                         (fn [resource selected-node-ids opts]
                                                                           (when (open-resource resource opts)
                                                                             (app-view/select! app-view selected-node-ids))))
          search-results-view  (search-results-view/make-search-results-view! *view-graph*
                                                                              (.lookup root "#search-results-container")
                                                                              open-resource)
          changes-view         (changes-view/make-changes-view *view-graph* workspace prefs
                                                               (.lookup root "#changes-container"))
          curve-view           (curve-view/make-view! app-view *view-graph*
                                                      (.lookup root "#curve-editor-container")
                                                      (.lookup root "#curve-editor-list")
                                                      (.lookup root "#curve-editor-view")
                                                      {:tab (find-tab tool-tabs "curve-editor-tab")})
          debug-view           (debug-view/make-view! app-view *view-graph*
                                                      project
                                                      root
                                                      open-resource)]
      (ui/add-application-focused-callback! :main-stage handle-application-focused! workspace changes-view)

      ;; The menu-bar-space element should only be present if the menu-bar element is not.
      (let [collapse-menu-bar? (and (util/is-mac-os?)
                                     (.isUseSystemMenuBar menu-bar))]
        (.setVisible menu-bar-space collapse-menu-bar?)
        (.setManaged menu-bar-space collapse-menu-bar?))

      (workspace/add-resource-listener! workspace (reify resource/ResourceListener
                                                    (handle-changes [_ _ _]
<<<<<<< HEAD
                                                      (handle-resource-changes! changes-view))))
=======
                                                      (let [open-views (g/node-value app-view :open-views)]
                                                        (handle-resource-changes! editor-tabs open-views changes-view)))))
>>>>>>> 8ddcc76d

      (ui/run-later
        (app-view/restore-split-positions! stage prefs))

      (ui/on-closing! stage (fn [_]
                              (let [result (or (empty? (project/dirty-save-data project))
                                             (dialogs/make-confirm-dialog "Unsaved changes exists, are you sure you want to quit?"))]
                                (when result
                                  (app-view/store-window-dimensions stage prefs)
                                  (app-view/store-split-positions! stage prefs))
                                result)))

      (ui/on-closed! stage (fn [_]
                             (ui/remove-application-focused-callback! :main-stage)
                             (g/transact (g/delete-node project))))

      (let [context-env {:app-view            app-view
                         :project             project
                         :project-graph       (project/graph project)
                         :prefs               prefs
                         :workspace           (g/node-value project :workspace)
                         :outline-view        outline-view
                         :web-server          web-server
                         :build-errors-view   build-errors-view
                         :console-view        console-view
                         :search-results-view search-results-view
                         :changes-view        changes-view
                         :main-stage          stage
                         :asset-browser       asset-browser
                         :debug-view          debug-view}
            dynamics {:active-resource [:app-view :active-resource]}]
        (ui/context! root :global context-env (ui/->selection-provider assets) dynamics)
        (ui/context! workbench :workbench context-env (app-view/->selection-provider app-view) dynamics))
      (g/transact
        (concat
          (for [label [:selected-node-ids-by-resource-node :selected-node-properties-by-resource-node :sub-selections-by-resource-node]]
            (g/connect project label app-view label))
          (g/connect project :_node-id app-view :project-id)
          (g/connect app-view :selected-node-ids outline-view :selection)
          (g/connect app-view :active-resource asset-browser :active-resource)
          (for [label [:active-resource-node :active-outline :open-resource-nodes]]
            (g/connect app-view label outline-view label))
          (let [auto-pulls [[properties-view :pane]
                            [app-view :refresh-tab-panes]
                            [outline-view :tree-view]
                            [asset-browser :tree-view]
                            [curve-view :update-list-view]
                            [debug-view :update-available-controls]
                            [debug-view :update-call-stack]]]
            (g/update-property app-view :auto-pulls into auto-pulls))))
      (if (system/defold-dev?)
        (graph-view/setup-graph-view root)
        (.removeAll (.getTabs tool-tabs) (to-array (mapv #(find-tab tool-tabs %) ["graph-tab" "css-tab"]))))

      ;; If sync was in progress when we shut down the editor we offer to resume the sync process.
      (let [git   (g/node-value changes-view :git)
            prefs (g/node-value changes-view :prefs)]
        (if (sync/flow-in-progress? git)
          (ui/run-later
            (loop []
              (if-not (dialogs/make-confirm-dialog (str "The editor was shut down while synchronizing with the server.\n"
                                                        "Resume syncing or cancel and revert to the pre-sync state?")
                                                   {:title "Resume Sync?"
                                                    :ok-label "Resume Sync"
                                                    :cancel-label "Cancel Sync"
                                                    :pref-width Region/USE_COMPUTED_SIZE})
                ;; User chose to cancel sync.
                (do (sync/interactive-cancel! (partial sync/cancel-flow-in-progress! git))
                    (changes-view/resource-sync-after-git-change! changes-view workspace))

                ;; User chose to resume sync.
                (if-not (login/login prefs)
                  (recur) ;; Ask again. If the user refuses to log in, they must choose "Cancel Sync".
                  (let [creds (git/credentials prefs)
                        flow (sync/resume-flow git creds)]
                    (sync/open-sync-dialog flow)
                    (changes-view/resource-sync-after-git-change! changes-view workspace))))))

          ;; A sync was not in progress.
          (do
            ;; If the project was just created, we automatically open the readme resource.
            (when newly-created?
              (ui/run-later
                (when-some [readme-resource (workspace/find-resource workspace "/README.md")]
                  (open-resource readme-resource))))

            ;; Ensure .gitignore is configured to ignore build output and metadata files.
            (let [gitignore-was-modified? (git/ensure-gitignore-configured! git)
                  internal-files-are-tracked? (git/internal-files-are-tracked? git)]
              (if gitignore-was-modified?
                (do (changes-view/refresh! changes-view)
                    (ui/run-later
                      (dialogs/make-message-box "Updated .gitignore File"
                                                (str "The .gitignore file was automatically updated to ignore build output and metadata files.\n"
                                                     "You should include it along with your changes the next time you synchronize."))
                      (when internal-files-are-tracked?
                        (show-tracked-internal-files-warning!))))
                (when internal-files-are-tracked?
                  (ui/run-later
                    (show-tracked-internal-files-warning!)))))))))

    (reset! the-root root)
    root))

(defn- show-missing-dependencies-alert! [dependencies]
  (dialogs/make-alert-dialog (string/join "\n" (concat ["The following dependencies are missing:"]
                                                       (map #(str "\u00A0\u00A0\u2022\u00A0" %) ; "  * " (NO-BREAK SPACE, NO-BREAK SPACE, BULLET, NO-BREAK SPACE)
                                                            (sort-by str dependencies))
                                                       [""
                                                        "The project might not work without them. To download, connect to the internet and choose Fetch Libraries from the Project menu."]))))

(defn open-project
  [^File game-project-file prefs render-progress! update-context newly-created?]
  (let [project-path (.getPath (.getParentFile game-project-file))
        build-settings (workspace/make-build-settings prefs)
        workspace    (setup-workspace project-path build-settings)
        game-project-res (workspace/resolve-workspace-resource workspace "/game.project")
        project      (project/open-project! *project-graph* workspace game-project-res render-progress! (partial login/login prefs))]
    (ui/run-now
      (load-stage workspace project prefs update-context newly-created?)
      (when-let [missing-dependencies (not-empty (workspace/missing-dependencies workspace))]
        (show-missing-dependencies-alert! missing-dependencies)))
    (g/reset-undo! *project-graph*)
    (log/info :message "project loaded")))<|MERGE_RESOLUTION|>--- conflicted
+++ resolved
@@ -42,7 +42,7 @@
            [javafx.scene Node Scene]
            [javafx.stage Stage WindowEvent]
            [javafx.scene.layout Region VBox AnchorPane]
-           [javafx.scene.control Label MenuBar Tab TabPane TreeView]))
+           [javafx.scene.control Label MenuBar SplitPane Tab TabPane TreeView]))
 
 (set! *warn-on-reflection* true)
 
@@ -96,15 +96,9 @@
 (defn- find-tab [^TabPane tabs id]
   (some #(and (= id (.getId ^Tab %)) %) (.getTabs tabs)))
 
-<<<<<<< HEAD
-(defn- handle-resource-changes! [changes-view]
-  (ui/run-later
-    (changes-view/refresh! changes-view)))
-=======
-(defn- handle-resource-changes! [editor-tabs open-views changes-view]
-  (app-view/remove-invalid-tabs! editor-tabs open-views)
+(defn- handle-resource-changes! [tab-panes open-views changes-view]
+  (app-view/remove-invalid-tabs! tab-panes open-views)
   (changes-view/refresh! changes-view))
->>>>>>> 8ddcc76d
 
 (defn- install-pending-update-check-timer! [^Stage stage ^Label label update-context]
   (let [update-visibility! (fn [] (ui/visible! label (let [update (updater/pending-update update-context)]
@@ -219,12 +213,9 @@
 
       (workspace/add-resource-listener! workspace (reify resource/ResourceListener
                                                     (handle-changes [_ _ _]
-<<<<<<< HEAD
-                                                      (handle-resource-changes! changes-view))))
-=======
-                                                      (let [open-views (g/node-value app-view :open-views)]
-                                                        (handle-resource-changes! editor-tabs open-views changes-view)))))
->>>>>>> 8ddcc76d
+                                                      (let [open-views (g/node-value app-view :open-views)
+                                                            panes (.getItems ^SplitPane editor-tabs-split)]
+                                                        (handle-resource-changes! panes open-views changes-view)))))
 
       (ui/run-later
         (app-view/restore-split-positions! stage prefs))
