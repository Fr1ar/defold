(ns editor.collada-scene
  (:require [clojure.java.io :as io]
            [dynamo.graph :as g]
            [editor.animation-set :as animation-set]
            [editor.collada :as collada]
            [editor.defold-project :as project]
            [editor.gl :as gl]
            [editor.gl.shader :as shader]
            [editor.gl.vertex :as vtx1]
            [editor.gl.vertex2 :as vtx]
            [editor.gl.texture :as texture]
            [editor.gl.pass :as pass]
            [editor.geom :as geom]
            [editor.math :as math]
            [editor.render :as render]
            [editor.resource :as resource]
            [editor.rig :as rig]
            [editor.scene-cache :as scene-cache]
            [editor.workspace :as workspace]
            [internal.graph.error-values :as error-values])
  (:import [com.jogamp.opengl GL GL2]
           [java.nio ByteBuffer FloatBuffer]
           [editor.types AABB]
           [editor.gl.vertex2 VertexBuffer]
           [javax.vecmath Matrix3f Matrix4d Matrix4f Point3f Vector3f]))

(set! *warn-on-reflection* true)

(def mesh-icon "icons/32/Icons_27-AT-Mesh.png")

(vtx/defvertex vtx-pos-nrm-tex
  (vec3 position)
  (vec3 normal)
  (vec2 texcoord0))

(shader/defshader shader-ver-pos-nrm-tex
  (attribute vec4 position)
  (attribute vec3 normal)
  (attribute vec2 texcoord0)
  (varying vec3 var_normal)
  (varying vec2 var_texcoord0)
  (defn void main []
    (setq gl_Position (* gl_ModelViewProjectionMatrix position))
    (setq var_texcoord0 texcoord0)
    (setq var_normal normal)))

(shader/defshader shader-frag-pos-nrm-tex
  (varying vec3 var_normal)
  (varying vec2 var_texcoord0)
  (uniform sampler2D texture)
  (defn void main []
    (setq gl_FragColor (vec4 (* (.xyz (texture2D texture var_texcoord0.xy)) var_normal.z) 1.0))))

(def shader-pos-nrm-tex (shader/make-shader ::shader shader-ver-pos-nrm-tex shader-frag-pos-nrm-tex))

(defmacro umul [a b]
  `(unchecked-multiply ~a ~b))

(defmacro uadd [a b]
  `(unchecked-add-int ~a ~b))

(defn- transform-array3! [^floats array xform]
  (let [d3 (float-array 3)
        c (/ (alength array) 3)]
    (dotimes [i c]
      (System/arraycopy array (umul i 3) d3 0 3)
      (xform d3)
      (System/arraycopy d3 0 array (umul i 3) 3))
    array))

(defn- to-scratch! [mesh scratch component]
  (let [^floats src (get mesh component)
        c (alength src)
        ^floats dst (get scratch component)]
    (System/arraycopy src 0 dst 0 c)
    dst))

(defmacro put! [vb x y z]
  `(vtx-pos-nrm-tex-put! ~vb ~x ~y ~z 0 0 0 0 0))

(defn mesh->vb! [^VertexBuffer vb ^Matrix4d world-transform mesh scratch]
  (let [^floats positions (to-scratch! mesh scratch :positions)
        ^floats normals   (to-scratch! mesh scratch :normals)
        ^floats texcoords (to-scratch! mesh scratch :texcoord0)
        ^ints positions-indices (:indices mesh)
        ^ints normals-indices   (:normals-indices mesh)
        ^ints texcoords-indices (:texcoord0-indices mesh)
        vcount (alength positions-indices)
        ^Matrix4f world-transform (Matrix4f. world-transform)
        ^floats positions (let [world-point (Point3f.)]
                            (transform-array3! positions (fn [^floats d3]
                                                           (.set world-point d3)
                                                           (.transform world-transform world-point)
                                                           (.get world-point d3))))
       ^floats normals (let [world-normal (Vector3f.)
                             normal-transform (let [tmp (Matrix3f.)]
                                                (.getRotationScale world-transform tmp)
                                                (.invert tmp)
                                                (.transpose tmp)
                                                tmp)]
                         (transform-array3! normals (fn [^floats d3]
                                                      (.set world-normal d3)
                                                      (.transform normal-transform world-normal)
                                                      (.normalize world-normal) ; need to normalize since since normal-transform may be scaled
                                                      (.get world-normal d3))))]
    ;; Raw access to run as fast as possible
    ;; 3x faster than using generated *-put! function
    ;; Not clear how to turn this into pretty API
    (let [^ByteBuffer b (.buf vb)
          ^FloatBuffer fb (.asFloatBuffer b)]
      (dotimes [vi vcount]
        (let [pi (aget positions-indices vi)
              ni (aget normals-indices vi)
              ti (aget texcoords-indices vi)]
          (.put fb positions (umul 3 pi) 3)
          (.put fb normals (umul 3 ni) 3)
          (.put fb texcoords (umul 2 ti) 2))))
    ;; Since we have bypassed the vb and internal ByteBuffer, manually update the position
    (vtx/position! vb vcount)))

(defn- request-vb! [^GL2 gl node-id mesh ^Matrix4d world-transform scratch]
  (let [clj-world (math/vecmath->clj world-transform)
        request-id [node-id mesh]
        data {:mesh mesh :world-transform clj-world :scratch scratch}]
    (scene-cache/request-object! ::vb request-id gl data)))

(defn render-scene [^GL2 gl render-args renderables rcount]
  (let [pass (:pass render-args)]
<<<<<<< HEAD
    ;; Effectively ignoring batch-rendering
=======
>>>>>>> d1d3cb59
    (cond
      (or (= pass pass/opaque) (= pass pass/selection))
      (let [renderable (first renderables)
            node-id (:node-id renderable)
            user-data (:user-data renderable)
            scratch (:scratch-arrays user-data)
            meshes (:meshes user-data)
            shader (:shader user-data)
            textures (:textures user-data)]
        (gl/with-gl-bindings gl render-args [shader]
          (when (= pass pass/opaque)
            (doseq [[name t] textures]
              (gl/bind gl t render-args)
              (shader/set-uniform shader gl name (- (:unit t) GL/GL_TEXTURE0)))
            (.glBlendFunc gl GL/GL_ONE GL/GL_ONE_MINUS_SRC_ALPHA))
          (gl/gl-enable gl GL/GL_CULL_FACE)
          (gl/gl-cull-face gl GL/GL_BACK)
          (doseq [renderable renderables]
            (let [node-id (:node-id renderable)
                  user-data (:user-data renderable)
                  meshes (:meshes user-data)
                  world-transform (:world-transform renderable)]
              (doseq [mesh meshes]
                (let [vb (request-vb! gl node-id mesh world-transform scratch)
                      vertex-binding (vtx/use-with [node-id ::mesh] vb shader)]
                  (gl/with-gl-bindings gl render-args [vertex-binding]
                    (gl/gl-draw-arrays gl GL/GL_TRIANGLES 0 (count vb)))))))
          (gl/gl-disable gl GL/GL_CULL_FACE)
          (when (= pass pass/opaque)
            (.glBlendFunc gl GL/GL_SRC_ALPHA GL/GL_ONE_MINUS_SRC_ALPHA)
            (doseq [[name t] textures]
              (gl/unbind gl t render-args)))))

      (= pass pass/outline)
      (let [renderable (first renderables)
            node-id (:node-id renderable)
            outline-vertex-binding (vtx1/use-with [node-id ::outline] (render/gen-outline-vb renderables rcount) render/shader-outline)]
        (gl/with-gl-bindings gl render-args [render/shader-outline outline-vertex-binding]
          (gl/gl-draw-arrays gl GL/GL_LINES 0 (* rcount 8)))))))

(g/defnk produce-animation-set [content]
  (:animation-set content))

(g/defnk produce-animation-set-build-target [_node-id resource animation-set]
  (let [animation-set-with-hash-ids (animation-set/hash-animation-set-ids animation-set)]
    (rig/make-animation-set-build-target (resource/workspace resource) _node-id animation-set-with-hash-ids)))

(g/defnk produce-mesh-set [content]
  (:mesh-set content))

(defn- doubles->floats [ds]
  (float-array (map float ds)))

(defn- arrayify [mesh]
  (-> mesh
    (update :positions doubles->floats)
    (update :normals doubles->floats)
    (update :texcoord0 doubles->floats)
    (update :indices int-array)
    (update :normals-indices int-array)
    (update :texcoord0-indices int-array)))

(g/defnk produce-meshes [mesh-set]
  (into []
    (comp (mapcat :meshes)
      (remove (comp :positions empty?))
      (map arrayify))
    (:mesh-entries mesh-set)))

(g/defnk produce-mesh-set-build-target [_node-id resource mesh-set]
  (rig/make-mesh-set-build-target (resource/workspace resource) _node-id mesh-set))

(g/defnk produce-skeleton [content]
  (:skeleton content))

(g/defnk produce-skeleton-build-target [_node-id resource skeleton]
  (rig/make-skeleton-build-target (resource/workspace resource) _node-id skeleton))

(g/defnk produce-content [resource]
  (try
    (with-open [stream (io/input-stream resource)]
      (collada/load-scene stream))
    (catch NumberFormatException _
      (error-values/error-fatal "The scene contains invalid numbers, likely produced by a buggy exporter." {:type :invalid-content}))
    (catch java.io.FileNotFoundException _
      (error-values/error-fatal (format "The scene '%s' could not be found." (resource/proj-path resource)) {:type :file-not-found}))
    (catch Exception _
      (error-values/error-fatal (format "The scene '%s' could not be loaded." (resource/proj-path resource) {:type :invalid-content})))))

(defn- vbuf-size [meshes]
  (reduce (fn [sz m] (max sz (alength ^ints (:indices m)))) 0 meshes))

(defn- index-oob [vs is comp-count]
  (> (* comp-count (reduce max is)) (count vs)))

(defn- validate-meshes [meshes]
  (when-let [es (seq (keep (fn [m]
                             (let [{:keys [^floats positions ^floats normals ^floats texcoord0 ^ints indices ^ints normals-indices ^ints texcoord0-indices]} m]
                               (when (or (not (= (alength indices) (alength normals-indices) (alength texcoord0-indices)))
                                       (index-oob positions indices 3)
                                       (index-oob normals normals-indices 3)
                                       (index-oob texcoord0 texcoord0-indices 2))
                                 (error-values/error-fatal "Failed to produce vertex buffers from mesh set. The scene might contain invalid data."))))
                       meshes))]
    (error-values/error-aggregate es)))

(defn- gen-scratch-arrays [meshes]
  (into {} (map (fn [component] [component (float-array (reduce max 0 (map (comp count component) meshes)))]) [:positions :normals :texcoord0])))

(g/defnk produce-scene [_node-id aabb meshes]
  (or (validate-meshes meshes)
    {:node-id _node-id
     :aabb aabb
     :renderable {:render-fn render-scene
                  :batch-key _node-id
                  :select-batch-key _node-id
                  :user-data {:meshes meshes
                              :shader shader-pos-nrm-tex
                              :textures {"texture" texture/white-pixel}
                              :scratch-arrays (gen-scratch-arrays meshes)}
                  :passes [pass/opaque pass/selection pass/outline]}}))

(g/defnode ColladaSceneNode
  (inherits project/ResourceNode)

  (output content g/Any :cached produce-content)
  (output aabb AABB :cached (g/fnk [meshes]
                              (loop [aabb (geom/null-aabb)
                                     meshes meshes]
                                (if-let [m (first meshes)]
                                  (let [^floats ps (:positions m)
                                        c (alength ps)]
                                    (loop [i 0
                                           aabb aabb]
                                      (if (< i c)
                                        (let [x (aget ps i)
                                              y (aget ps (+ 1 i))
                                              z (aget ps (+ 2 i))]
                                          (recur (+ i 3) (geom/aabb-incorporate aabb x y z)))
                                        aabb)))
                                  aabb))))
  (output animation-set g/Any produce-animation-set)
  (output animation-set-build-target g/Any :cached produce-animation-set-build-target)
  (output mesh-set g/Any produce-mesh-set)
  (output meshes g/Any :cached produce-meshes)
  (output mesh-set-build-target g/Any :cached produce-mesh-set-build-target)
  (output skeleton g/Any produce-skeleton)
  (output skeleton-build-target g/Any :cached produce-skeleton-build-target)
  (output scene g/Any :cached produce-scene))

(defn register-resource-types [workspace]
  (workspace/register-resource-type workspace
                                    :ext "dae"
                                    :label "Collada Scene"
                                    :node-type ColladaSceneNode
                                    :icon mesh-icon
                                    :view-types [:scene :text]))

(defn- update-vb [^GL2 gl ^VertexBuffer vb data]
  (let [{:keys [mesh world-transform scratch]} data]
    (-> vb
      (vtx/clear!)
      (mesh->vb! (doto (Matrix4d.) (math/clj->vecmath world-transform)) mesh scratch)
      (vtx/flip!))))

(defn- make-vb [^GL2 gl data]
  (let [{:keys [mesh]} data
        vb (->vtx-pos-nrm-tex (alength ^ints (:indices mesh)))]
    (update-vb gl vb data)))

(defn- destroy-vbs [^GL2 gl vbs _])

(scene-cache/register-object-cache! ::vb make-vb update-vb destroy-vbs)<|MERGE_RESOLUTION|>--- conflicted
+++ resolved
@@ -126,10 +126,6 @@
 
 (defn render-scene [^GL2 gl render-args renderables rcount]
   (let [pass (:pass render-args)]
-<<<<<<< HEAD
-    ;; Effectively ignoring batch-rendering
-=======
->>>>>>> d1d3cb59
     (cond
       (or (= pass pass/opaque) (= pass pass/selection))
       (let [renderable (first renderables)
