#!/usr/bin/env bash

# Copyright 2020-2023 The Defold Foundation
# Copyright 2014-2020 King
# Copyright 2009-2014 Ragnar Svensson, Christian Murray
# Licensed under the Defold License version 1.0 (the "License"); you may not use
# this file except in compliance with the License.
#
# You may obtain a copy of the License, together with FAQs at
# https://www.defold.com/license
#
# Unless required by applicable law or agreed to in writing, software distributed
# under the License is distributed on an "AS IS" BASIS, WITHOUT WARRANTIES OR
# CONDITIONS OF ANY KIND, either express or implied. See the License for the
# specific language governing permissions and limitations under the License.

set -e

SCRIPTDIR="$( cd "$( dirname "${BASH_SOURCE[0]}" )" >/dev/null 2>&1 && pwd )"

# config
IOS_SDK_VERSION=15.2
IOS_SIMULATOR_SDK_VERSION=15.2
IOS_MIN_SDK_VERSION=8.0

OSX_MIN_SDK_VERSION=10.7
OSX_SDK_VERSION=12.1
XCODE_VERSION=13.2.1

OSX_SDK_ROOT=${DYNAMO_HOME}/ext/SDKs/MacOSX${OSX_SDK_VERSION}.sdk
IOS_SDK_ROOT=${DYNAMO_HOME}/ext/SDKs/iPhoneOS${IOS_SDK_VERSION}.sdk
IOS_SIMULATOR_SDK_ROOT=${DYNAMO_HOME}/ext/SDKs/iPhoneSimulator${IOS_SDK_VERSION}.sdk
DARWIN_TOOLCHAIN_ROOT=${DYNAMO_HOME}/ext/SDKs/XcodeDefault${XCODE_VERSION}.xctoolchain

ANDROID_NDK_VERSION="25b"
ANDROID_NDK_ROOT=${DYNAMO_HOME}/ext/SDKs/android-ndk-r${ANDROID_NDK_VERSION}

ANDROID_VERSION=19 # Android 4.4
ANDROID_64_VERSION=21 # Android 5.0

MAKEFILE=Makefile
MAKEFILE_ARGS=

# for win32/msys, try "wget --no-check-certificate -O $FILE_URL"
CURL="curl -L -O"

TAR_SKIP_BIN=0
TAR_INCLUDES=0

function download() {
    mkdir -p ../download
    [ ! -f ../download/$FILE_URL ] && $CURL $BASE_URL/$FILE_URL && mv $FILE_URL ../download
    echo "Downloaded to ../download/$FILE_URL"
}

function cmi_make() {
    set -e
    make -f $MAKEFILE $MAKEFILE_ARGS -j8
    make install
    set +e
}

function cmi_unpack() {
    echo "Unpacking $SCRIPTDIR/download/$FILE_URL"
    tar xfz $SCRIPTDIR/download/$FILE_URL --strip-components=1
}

function cmi_configure() {
    echo CONFIGURE_ARGS=$CONFIGURE_ARGS $2
    ${CONFIGURE_WRAPPER} ./configure $CONFIGURE_ARGS $2 \
        --disable-shared \
        --prefix=${PREFIX} \
        --bindir=${PREFIX}/bin/$1 \
        --libdir=${PREFIX}/lib/$1 \
        --with-http=off \
        --with-html=off \
        --with-ftp=off \
        --with-x=no
}

function cmi_patch() {
    set -e
    [ -f ../patch_$VERSION ] && echo "Applying patch ../patch_$VERSION" && patch --binary -p1 < ../patch_$VERSION
    set +e
}

function cmi_do() {
    rm -rf $PREFIX
    rm -rf tmp
    mkdir -p tmp
    mkdir -p $PREFIX
    pushd tmp  >/dev/null
    cmi_unpack
    cmi_patch
    cmi_configure $1 $2
    cmi_make
    popd >/dev/null
}

function cmi_package_common() {
    local TGZ_COMMON="$PRODUCT-$VERSION-common.tar.gz"
    pushd $PREFIX  >/dev/null
    tar cfvz $TGZ_COMMON include share
    popd >/dev/null

    [ ! -d ../build ] && mkdir ../build
    mv -v $PREFIX/$TGZ_COMMON ../build
    echo "../build/$TGZ_COMMON created"
}

function cmi_package_platform() {
    local TGZ="$PRODUCT-$VERSION-$1.tar.gz"
    pushd $PREFIX  >/dev/null
    if [ ${TAR_SKIP_BIN} -eq "1" ]; then
        tar cfvz $TGZ lib
    elif [ ${TAR_INCLUDES} -eq "1" ]; then
        tar cfvz $TGZ lib bin include
    else
        tar cfvz $TGZ lib bin
    fi
    popd >/dev/null

    [ ! -d ../build ] && mkdir ../build
    mv -v $PREFIX/$TGZ ../build
    echo "../build/$TGZ created"
}

function cmi_cleanup() {
    rm -rf tmp
    rm -rf $PREFIX
}

function cmi_cross() {
    if [[ $2 == "js-web" ]] || [[ $2 == "wasm-web" ]]; then
        # Cross compiling protobuf for js-web with --host doesn't work
        # Unknown host in reported by configure script
        cmi_do $1
    else
        cmi_do $1 "--host=$2"
    fi

    cmi_package_platform $1
    cmi_cleanup
}

function cmi_buildplatform() {
    cmi_do $1 ""
    cmi_package_common
    cmi_package_platform $1
    cmi_cleanup
}

# Trick to override functions
function save_function() {
    local ORIG_FUNC=$(declare -f $1)
    local NEWNAME_FUNC="$2${ORIG_FUNC#$1}"
    eval "$NEWNAME_FUNC"
}

function windows_path_to_posix() {
    echo "/$1" | sed -e 's/\\/\//g' -e 's/C:/c/' -e 's/ /\\ /g' -e 's/(/\\(/g' -e 's/)/\\)/g'
}

function path_to_posix() {
    echo "$1" | sed -e 's/\\/\//g' -e 's/C:/c/' -e 's/ /\\ /g' -e 's/(/\\(/g' -e 's/)/\\)/g'
}

function cmi_setup_vs2019_env() {
    # from https://stackoverflow.com/a/3272301

    # These lines will be installation-dependent.
    export VSINSTALLDIR='C:\Program Files (x86)\Microsoft Visual Studio\2019\Community\'
    export WindowsSdkDir='C:\Program Files (x86)\Windows Kits\10\'
    export WindowsLibPath='C:\Program Files (x86)\Windows'
    export FrameworkDir32='C:\Windows\Microsoft.NET\Framework\'
    export FrameworkDir64='C:\Windows\Microsoft.NET\Framework64\'
    export UCRTVersion=10.0.19041.0
    export FrameworkVersion=v4.0.30319
    export VCToolsVersion=14.29.30037

    # The following should be largely installation-independent.
    export VCINSTALLDIR='${VSINSTALLDIR}VC\'
    export DevEnvDir='${VSINSTALLDIR}Common7\IDE\'

    local platform=$1
    shift

    arch="x64"
    export FrameworkDir=${FrameworkDir64}
    if [ "$platform" == "win32" ]; then
        arch="x86"
        export FrameworkDir=${FrameworkDir32}
    fi

    export INCLUDE="${VSINSTALLDIR}\\VC\\Tools\\MSVC\\${VCToolsVersion}\\ATLMFC\\include;${VSINSTALLDIR}\\VC\\Tools\\MSVC\\${VCToolsVersion}\\include;${WindowsSdkDir}\\include\\${UCRTVersion}\\ucrt;${WindowsSdkDir}\\include\\${UCRTVersion}\\shared;${WindowsSdkDir}\\include\\${UCRTVersion}\\um;${WindowsSdkDir}\\include\\${UCRTVersion}\\winrt;${WindowsSdkDir}\\include\\${UCRTVersion}\\cppwinrt"
    export LIB="${VSINSTALLDIR}\\VC\\Tools\\MSVC\\${VCToolsVersion}\\ATLMFC\\lib\\${arch};${VSINSTALLDIR}\\VC\\Tools\\MSVC\\${VCToolsVersion}\\lib\\${arch};${WindowsSdkDir}\\lib\\${UCRTVersion}\\ucrt\\${arch};${WindowsSdkDir}\\lib\\${UCRTVersion}\\um\\${arch}"
    export LIBPATH="${VSINSTALLDIR}\\VC\\Tools\\MSVC\\${VCToolsVersion}\\ATLMFC\\lib\\${arch};${VSINSTALLDIR}\\VC\\Tools\\MSVC\\${VCToolsVersion}\\lib\\${arch};${VSINSTALLDIR}\\VC\\Tools\\MSVC\\${VCToolsVersion}\\lib\\x86\\store\\references;${WindowsSdkDir}\\UnionMetadata\\${UCRTVersion};${WindowsSdkDir}\\References\\${UCRTVersion};${FrameworkDir64}\\${FrameworkVersion}"

    c_VSINSTALLDIR="$VSINSTALLDIR"
    c_WindowsSdkDir="$WindowsSdkDir"
    c_FrameworkDir64="$FrameworkDir"
    PATHSEP=";"

    local pathtype=$1
    shift

    if [ "$pathtype" == "bash" ]; then
        c_VSINSTALLDIR=$(windows_path_to_posix "$VSINSTALLDIR")
        c_WindowsSdkDir=$(windows_path_to_posix "$WindowsSdkDir")
        c_FrameworkDir64=$(windows_path_to_posix "$FrameworkDir")
        PATHSEP=":"
    fi

    echo BEFORE VSINSTALLDIR == $VSINSTALLDIR
    echo AFTER c_VSINSTALLDIR == $c_VSINSTALLDIR

    TMPPATH="${c_VSINSTALLDIR}Common7/IDE/Extensions/Microsoft/IntelliCode/CLI"
    TMPPATH="${TMPPATH}${PATHSEP}${c_VSINSTALLDIR}VC/Tools/MSVC/${VCToolsVersion}/bin/Host${arch}/${arch}"
    TMPPATH="${TMPPATH}${PATHSEP}${c_VSINSTALLDIR}Common7/IDE/VC/VCPackages"
    TMPPATH="${TMPPATH}${PATHSEP}${c_VSINSTALLDIR}Common7/IDE/CommonExtensions/Microsoft/TestWindow"
    TMPPATH="${TMPPATH}${PATHSEP}${c_VSINSTALLDIR}Common7/IDE/CommonExtensions/Microsoft/TeamFoundation/Team Explorer"
    TMPPATH="${TMPPATH}${PATHSEP}${c_VSINSTALLDIR}MSBuild/Current/bin/Roslyn"
    TMPPATH="${TMPPATH}${PATHSEP}${c_VSINSTALLDIR}Team Tools/Performance Tools/${arch}"
    TMPPATH="${TMPPATH}${PATHSEP}${c_VSINSTALLDIR}Team Tools/Performance Tools"
    TMPPATH="${TMPPATH}${PATHSEP}${c_VSINSTALLDIR}Common7/Tools/devinit"
    TMPPATH="${TMPPATH}${PATHSEP}${c_VSINSTALLDIR}MSBuild/Current/Bin"
    TMPPATH="${TMPPATH}${PATHSEP}${c_VSINSTALLDIR}Common7/IDE/"
    TMPPATH="${TMPPATH}${PATHSEP}${c_VSINSTALLDIR}Common7/Tools/"
    TMPPATH="${TMPPATH}${PATHSEP}${c_VSINSTALLDIR}Common7/IDE/CommonExtensions/Microsoft/CMake/CMake/bin"
    TMPPATH="${TMPPATH}${PATHSEP}${c_VSINSTALLDIR}Common7/IDE/CommonExtensions/Microsoft/CMake/Ninja"
    TMPPATH="${TMPPATH}${PATHSEP}${c_WindowsSdkDir}bin/${UCRTVersion}/${arch}"
    TMPPATH="${TMPPATH}${PATHSEP}${c_WindowsSdkDir}bin/${arch}"
    TMPPATH="${TMPPATH}${PATHSEP}${c_FrameworkDir64}${FrameworkVersion}"

    export PATH="$TMPPATH${PATHSEP}${PATH}"
}

function cmi_setup_cc() {
    case $1 in
        arm64-ios)
            [ ! -e "${IOS_SDK_ROOT}" ] && echo "No SDK found at ${IOS_SDK_ROOT}" && exit 1
            # NOTE: We set this PATH in order to use libtool from iOS SDK
            # Otherwise we get the following error "malformed object (unknown load command 1)"
            export PATH=$DARWIN_TOOLCHAIN_ROOT/usr/bin:$PATH
            export CPPFLAGS="-arch arm64 -isysroot ${IOS_SDK_ROOT}"
            # NOTE: Default libc++ changed from libstdc++ to libc++ on Maverick/iOS7.
            # Force libstdc++ for now
            export CXXFLAGS="${CXXFLAGS} -miphoneos-version-min=${IOS_MIN_SDK_VERSION} -stdlib=libc++ -arch arm64 -isysroot ${IOS_SDK_ROOT}"
            export CFLAGS="${CPPFLAGS} -miphoneos-version-min=${IOS_MIN_SDK_VERSION} -stdlib=libc++"
            # NOTE: We use the gcc-compiler as preprocessor. The preprocessor seems to only work with x86-arch.
            # Wrong include-directories and defines are selected.
            export CPP="$DARWIN_TOOLCHAIN_ROOT/usr/bin/clang -E"
            export CC=$DARWIN_TOOLCHAIN_ROOT/usr/bin/clang
            export CXX=$DARWIN_TOOLCHAIN_ROOT/usr/bin/clang++
            export AR=$DARWIN_TOOLCHAIN_ROOT/usr/bin/ar
            export RANLIB=$DARWIN_TOOLCHAIN_ROOT/usr/bin/ranlib
            ;;

        x86_64-ios)
            [ ! -e "${IOS_SIMULATOR_SDK_ROOT}" ] && echo "No SDK found at ${IOS_SIMULATOR_SDK_ROOT}" && exit 1
            # NOTE: We set this PATH in order to use libtool from iOS SDK
            # Otherwise we get the following error "malformed object (unknown load command 1)"
            export PATH=$DARWIN_TOOLCHAIN_ROOT/usr/bin:$PATH
            export CPPFLAGS="-arch x86_64 -target x86_64-apple-darwin19 -isysroot ${IOS_SIMULATOR_SDK_ROOT}"
            # NOTE: Default libc++ changed from libstdc++ to libc++ on Maverick/iOS7.
            # Force libstdc++ for now
            export CXXFLAGS="${CXXFLAGS} -stdlib=libc++ -arch x86_64 -target x86_64-apple-darwin19 -isysroot ${IOS_SIMULATOR_SDK_ROOT}"
            export CFLAGS="${CPPFLAGS} -miphoneos-version-min=${IOS_MIN_SDK_VERSION} -stdlib=libc++"
            # NOTE: We use the gcc-compiler as preprocessor. The preprocessor seems to only work with x86-arch.
            # Wrong include-directories and defines are selected.
            export CPP="$DARWIN_TOOLCHAIN_ROOT/usr/bin/clang -E"
            export CC=$DARWIN_TOOLCHAIN_ROOT/usr/bin/clang
            export CXX=$DARWIN_TOOLCHAIN_ROOT/usr/bin/clang++
            export AR=$DARWIN_TOOLCHAIN_ROOT/usr/bin/ar
            export RANLIB=$DARWIN_TOOLCHAIN_ROOT/usr/bin/ranlib
            ;;

         armv7-android)
            local platform=`uname | awk '{print tolower($0)}'`
            local llvm="${ANDROID_NDK_ROOT}/toolchains/llvm/prebuilt/${platform}-x86_64/bin"
            local sysroot="${ANDROID_NDK_ROOT}/toolchains/llvm/prebuilt/${platform}-x86_64/sysroot"
            #  -fstack-protector

            # Note: no-c++11-narrowing is added for the upgrade from NDK 10e to 20. Clang is much more vigilant than gcc,
            #       so to save time by not having to patch bullet (and others presumably) we skip narrowing.
            export CFLAGS="${CFLAGS} -isysroot ${sysroot} -fpic -ffunction-sections -funwind-tables -D__ARM_ARCH_5__ -D__ARM_ARCH_5T__ -D__ARM_ARCH_5E__ -D__ARM_ARCH_5TE__  -march=armv7-a -mfloat-abi=softfp -mfpu=vfp -mthumb -Os -fomit-frame-pointer -fno-strict-aliasing -DANDROID -Wno-c++11-narrowing"
            export CPPFLAGS=${CFLAGS}
            export CXXFLAGS="${CXXFLAGS} -stdlib=libc++ ${CFLAGS}"
            export LDFLAGS="-isysroot ${sysroot} -Wl,--fix-cortex-a8  -Wl,--no-undefined -Wl,-z,noexecstack"

            export CPP="${llvm}/armv7a-linux-androideabi${ANDROID_VERSION}-clang -E"
            export CC="${llvm}/armv7a-linux-androideabi${ANDROID_VERSION}-clang"
            export CXX="${llvm}/armv7a-linux-androideabi${ANDROID_VERSION}-clang++"
<<<<<<< HEAD
            export AR=${bin}/arm-linux-androideabi-ar
            export AS=${bin}/arm-linux-androideabi-as
            export LD=${bin}/arm-linux-androideabi-ld
            export RANLIB=${bin}/arm-linux-androideabi-ranlib
=======
            export AR="${llvm}/llvm-ar"
            export AS="${llvm}/llvm-as"
            export LD="${llvm}/lld"
            export RANLIB="${llvm}/llvm-ranlib"
            cmi_cross $1 arm-linux
>>>>>>> 1daecab4
            ;;

        arm64-android)
            local platform=`uname | awk '{print tolower($0)}'`
            local llvm="${ANDROID_NDK_ROOT}/toolchains/llvm/prebuilt/${platform}-x86_64/bin"
            local sysroot="${ANDROID_NDK_ROOT}/toolchains/llvm/prebuilt/${platform}-x86_64/sysroot"

            export CFLAGS="${CFLAGS} -isysroot ${sysroot} -fpic -ffunction-sections -funwind-tables -D__aarch64__  -march=armv8-a -Os -fomit-frame-pointer -fno-strict-aliasing -DANDROID -Wno-c++11-narrowing"
            export CPPFLAGS=${CFLAGS}
            export CXXFLAGS="${CXXFLAGS} -stdlib=libc++ ${CFLAGS}"
            export CPP="${llvm}/aarch64-linux-android${ANDROID_64_VERSION}-clang -E"
            export CC="${llvm}/aarch64-linux-android${ANDROID_64_VERSION}-clang"
            export CXX="${llvm}/aarch64-linux-android${ANDROID_64_VERSION}-clang++"
<<<<<<< HEAD
            export AR=${bin}/aarch64-linux-android-ar
            export AS=${bin}/aarch64-linux-android-as
            export LD=${bin}/aarch64-linux-android-ld
            export RANLIB=${bin}/aarch64-linux-android-ranlib
=======
            export AR="${llvm}/llvm-ar"
            export AS="${llvm}/llvm-as"
            export LD="${llvm}/lld"
            export RANLIB="${llvm}/llvm-ranlib"

            cmi_cross $1 arm-linux
>>>>>>> 1daecab4
            ;;

        x86_64-macos)
            # NOTE: Default libc++ changed from libstdc++ to libc++ on Maverick/iOS7.
            export PATH=$DARWIN_TOOLCHAIN_ROOT/usr/bin:$PATH
            export SDKROOT="${OSX_SDK_ROOT}"
            export MACOSX_DEPLOYMENT_TARGET=${OSX_MIN_SDK_VERSION}
            export CFLAGS="${CFLAGS} -mmacosx-version-min=${OSX_MIN_SDK_VERSION} -stdlib=libc++ "
            export CXXFLAGS="${CXXFLAGS} -mmacosx-version-min=${OSX_MIN_SDK_VERSION} -stdlib=libc++ "
            export LDFLAGS="${LDFLAGS} -mmacosx-version-min=${OSX_MIN_SDK_VERSION}"

            # NOTE: We use the gcc-compiler as preprocessor. The preprocessor seems to only work with x86-arch.
            # Wrong include-directories and defines are selected.
            export CPP="arch -x86_64 $DARWIN_TOOLCHAIN_ROOT/usr/bin/clang -E"
            export CC="arch -x86_64 $DARWIN_TOOLCHAIN_ROOT/usr/bin/clang"
            export CXX="arch -x86_64 $DARWIN_TOOLCHAIN_ROOT/usr/bin/clang++"
            export AR=$DARWIN_TOOLCHAIN_ROOT/usr/bin/ar
            export RANLIB=$DARWIN_TOOLCHAIN_ROOT/usr/bin/ranlib
            ;;

        arm64-macos)
            # NOTE: Default libc++ changed from libstdc++ to libc++ on Maverick/iOS7.
            # Force libstdc++ for now
            export PATH=$DARWIN_TOOLCHAIN_ROOT/usr/bin:$PATH
            export SDKROOT="${OSX_SDK_ROOT}"
            export MACOSX_DEPLOYMENT_TARGET=${OSX_MIN_SDK_VERSION}
            export CFLAGS="${CFLAGS} -mmacosx-version-min=${OSX_MIN_SDK_VERSION} -stdlib=libc++ "
            export CXXFLAGS="${CXXFLAGS} -mmacosx-version-min=${OSX_MIN_SDK_VERSION} -stdlib=libc++ "
            export LDFLAGS="${LDFLAGS} -mmacosx-version-min=${OSX_MIN_SDK_VERSION}"

            export CPP="arch -arm64 $DARWIN_TOOLCHAIN_ROOT/usr/bin/clang -E"
            export CC="arch -arm64 $DARWIN_TOOLCHAIN_ROOT/usr/bin/clang"
            export CXX="arch -arm64 $DARWIN_TOOLCHAIN_ROOT/usr/bin/clang++"
            export AR=$DARWIN_TOOLCHAIN_ROOT/usr/bin/ar
            export RANLIB=$DARWIN_TOOLCHAIN_ROOT/usr/bin/ranlib
            ;;

        linux)
            export CPPFLAGS="-m32 -fPIC"
            export CXXFLAGS="${CXXFLAGS} -m32 -fPIC"
            export CFLAGS="${CFLAGS} -m32 -fPIC"
            export LDFLAGS="-m32"
            ;;

        x86_64-linux)
            export CFLAGS="${CFLAGS} -fPIC"
            export CXXFLAGS="${CXXFLAGS} -fPIC"
            export CPPFLAGS="${CPPFLAGS} -fPIC"
            ;;

        win32)
            ;;

        x86_64-win32)
            ;;

        i586-mingw32msvc)
            export CPP=i586-mingw32msvc-cpp
            export CC=i586-mingw32msvc-gcc
            export CXX=i586-mingw32msvc-g++
            export AR=i586-mingw32msvc-ar
            export RANLIB=i586-mingw32msvc-ranlib
            ;;

        js-web)
            export CONFIGURE_WRAPPER=${EMSCRIPTEN}/emconfigure
            export CC=${EMSCRIPTEN}/emcc
            export CXX=${EMSCRIPTEN}/em++
            export AR=${EMSCRIPTEN}/emar
            export LD=${EMSCRIPTEN}/em++
            export RANLIB=${EMSCRIPTEN}/emranlib
            export CFLAGS="${CFLAGS} -fPIC -fno-exceptions"
            export CXXFLAGS="${CXXFLAGS} -fPIC -fno-exceptions"
            ;;

        wasm-web)
            export CONFIGURE_WRAPPER=${EMSCRIPTEN}/emconfigure
            export CC=${EMSCRIPTEN}/emcc
            export CXX=${EMSCRIPTEN}/em++
            export AR=${EMSCRIPTEN}/emar
            export LD=${EMSCRIPTEN}/em++
            export RANLIB=${EMSCRIPTEN}/emranlib
            export CFLAGS="${CFLAGS} -fPIC -fno-exceptions"
            export CXXFLAGS="${CXXFLAGS} -fPIC -fno-exceptions"
            ;;

        *)
            if [ -f "$SCRIPTDIR/common_private.sh" ]; then
                source $SCRIPTDIR/common_private.sh
                cmi_setup_cc_private $@
            else
                echo "Unknown target $1" && exit 1
            fi
            ;;
    esac
}

function cmi() {
    export PREFIX=`pwd`/build
    export PLATFORM=$1

    cmi_setup_cc $1

    case $1 in
        arm64-ios|x86_64-ios|armv7-android|arm64-android|js-web|wasm-web)
            cmi_cross $1 arm-ios
            ;;

        # desktop
        x86_64-macos|arm64-macos|x86_64-linux|win32|x86_64-win32)
            cmi_buildplatform $1
            ;;

        *)
            if [ -f "$SCRIPTDIR/common_private.sh" ]; then
                source $SCRIPTDIR/common_private.sh
                cmi_private $@
            else
                echo "Unknown target $1" && exit 1
            fi
            ;;
    esac
}<|MERGE_RESOLUTION|>--- conflicted
+++ resolved
@@ -291,18 +291,11 @@
             export CPP="${llvm}/armv7a-linux-androideabi${ANDROID_VERSION}-clang -E"
             export CC="${llvm}/armv7a-linux-androideabi${ANDROID_VERSION}-clang"
             export CXX="${llvm}/armv7a-linux-androideabi${ANDROID_VERSION}-clang++"
-<<<<<<< HEAD
-            export AR=${bin}/arm-linux-androideabi-ar
-            export AS=${bin}/arm-linux-androideabi-as
-            export LD=${bin}/arm-linux-androideabi-ld
-            export RANLIB=${bin}/arm-linux-androideabi-ranlib
-=======
+
             export AR="${llvm}/llvm-ar"
             export AS="${llvm}/llvm-as"
             export LD="${llvm}/lld"
             export RANLIB="${llvm}/llvm-ranlib"
-            cmi_cross $1 arm-linux
->>>>>>> 1daecab4
             ;;
 
         arm64-android)
@@ -316,19 +309,11 @@
             export CPP="${llvm}/aarch64-linux-android${ANDROID_64_VERSION}-clang -E"
             export CC="${llvm}/aarch64-linux-android${ANDROID_64_VERSION}-clang"
             export CXX="${llvm}/aarch64-linux-android${ANDROID_64_VERSION}-clang++"
-<<<<<<< HEAD
-            export AR=${bin}/aarch64-linux-android-ar
-            export AS=${bin}/aarch64-linux-android-as
-            export LD=${bin}/aarch64-linux-android-ld
-            export RANLIB=${bin}/aarch64-linux-android-ranlib
-=======
+
             export AR="${llvm}/llvm-ar"
             export AS="${llvm}/llvm-as"
             export LD="${llvm}/lld"
             export RANLIB="${llvm}/llvm-ranlib"
-
-            cmi_cross $1 arm-linux
->>>>>>> 1daecab4
             ;;
 
         x86_64-macos)
@@ -433,6 +418,10 @@
     cmi_setup_cc $1
 
     case $1 in
+        armv7-android|arm64-android)
+            cmi_cross $1 arm-linux
+            ;;
+
         arm64-ios|x86_64-ios|armv7-android|arm64-android|js-web|wasm-web)
             cmi_cross $1 arm-ios
             ;;
