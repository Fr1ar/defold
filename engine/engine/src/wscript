#! /usr/bin/env python
import os, re
from waf_dynamo import copy_file_task, apidoc_extract_task
import Options

def set_options(opt):
    pass

def build(bld):
    obj = bld.new_task_gen(features = 'cxx cstaticlib embed',
                           includes = '. ..',
                           source = 'engine_service.cpp',
                           target = 'engine_service',
                           embed_source = '../content/profiler.html')

    obj = bld.new_task_gen(features = 'cxx cstaticlib',
                           includes = '. ..',
                           source = 'engine_service_null.cpp',
                           target = 'engine_service_null')

    obj = bld.new_task_gen(features = 'cxx cstaticlib ddf embed',
                          includes = '../proto . ..',
                          target = 'engine',
                          proto_gen_py = True,
                          protoc_includes = ['../proto', bld.env['PREFIX'] + '/share'],
                          embed_source='../content/materials/debug.vpc ../content/materials/debug.fpc ../content/builtins/connect/connect.project ../content/builtins.arci ../content/builtins.arcd ../content/builtins.dmanifest',
                          source='engine.cpp engine_main.cpp physics_debug_render.cpp profile_render.cpp ../proto/engine_ddf.proto',
                          uselib_local = 'engine_service')

    obj = bld.new_task_gen(features = 'cxx cstaticlib ddf embed',
                          includes = '../proto . ..',
                          target = 'engine_release',
                          defines = 'DM_RELEASE=1',
                          proto_gen_py = True,
                          protoc_includes = ['../proto', bld.env['PREFIX'] + '/share'],
                          embed_source='../content/materials/debug.vpc ../content/materials/debug.fpc ../content/builtins_release.arci ../content/builtins_release.arcd ../content/builtins_release.dmanifest', # for draw_line/draw_text
                          source='engine.cpp engine_main.cpp ../proto/engine_ddf.proto',
                          uselib_local = 'engine_service_null')

    bld.install_files('${PREFIX}/include/engine', 'engine.h')
    bld.install_files('${PREFIX}/share/proto', '../proto/engine_ddf.proto')

    additional_libs = ['CRASH']
    exported_symbols = ['DefaultSoundDevice', 'NullSoundDevice', 'AudioDecoderWav', 'CrashExt', 'ProfilerExt']

    # Add stb_vorbis and/or tremolo depending on platform
    if 'web' in bld.env['PLATFORM'] or 'win32' in bld.env['PLATFORM']:
        exported_symbols.append('AudioDecoderStbVorbis')
    else:
        exported_symbols.append('AudioDecoderStbVorbis')
        exported_symbols.append('AudioDecoderTremolo')
        additional_libs.append('TREMOLO')

    if 'win32' in bld.env['PLATFORM']:
        exported_symbols.append('GameroomExt')
        exported_symbols.append('FacebookExt')
        exported_symbols.append('IAPExt')

    mobile_service_symbols = ['IACExt', 'IAPExt', 'PushExt', 'WebViewExt']
    if  re.match('arm.*?darwin', bld.env['PLATFORM']):
        additional_libs.append('BOLTS')
        additional_libs.append('FBSDKCORE')
        additional_libs.append('FBSDKLOGIN')
        additional_libs.append('FBSDKSHARE')
        additional_libs.append('SQLLITE')
        exported_symbols.extend(mobile_service_symbols)
        exported_symbols.append('FacebookExt')

    if 'x86_64-darwin' == bld.env['PLATFORM']:
        additional_libs.append('UNWIND')

    if 'android' in bld.env['PLATFORM']:
        sound_lib = 'SOUND OPENAL_SOFT OPENSLES'
        exported_symbols.extend(mobile_service_symbols)
        exported_symbols.append('FacebookExt')
        additional_libs.append('UNWIND')
    elif 'web' in bld.env['PLATFORM']:
        sound_lib = 'SOUND OPENAL'
        exported_symbols.append('FacebookExt')
        exported_symbols.append('IAPExt')
    else:
        sound_lib = 'SOUND OPENAL'

    additional_libs = ' '.join(additional_libs)

    dynamo_home = os.getenv('DYNAMO_HOME')

    activities=[('com.facebook.FacebookActivity', 'android:theme="@android:style/Theme.Translucent.NoTitleBar" android:configChanges="keyboard|keyboardHidden|screenLayout|screenSize|orientation" android:label="dmengine"'),
                ('com.defold.iap.IapGooglePlayActivity', 'android:theme="@android:style/Theme.Translucent.NoTitleBar" android:configChanges="keyboard|keyboardHidden|screenLayout|screenSize|orientation" android:label="IAP"')]
    extra_packages = 'com.facebook:com.google.android.gms'

    android_jar_paths = ['%s/ext/share/java/facebooksdk.jar' % (dynamo_home),
              '%s/ext/share/java/bolts-android-1.2.0.jar' % (dynamo_home),
              '%s/ext/share/java/google-play-services.jar' % (dynamo_home),
              '%s/ext/share/java/android-support-v4.jar' % (dynamo_home),
              '%s/ext/share/java/android-support-multidex.jar' % (dynamo_home),
              '%s/ext/share/java/in-app-purchasing-2.0.61.jar' % (dynamo_home),
              '%s/share/java/glfw_android.jar' % (dynamo_home),
              '%s/share/java/facebook_android.jar' % (dynamo_home),
              '%s/share/java/gamesys_android.jar' % (dynamo_home),
              '%s/share/java/iap_android.jar' % (dynamo_home),
              '%s/share/java/push_android.jar' % (dynamo_home),
              '%s/share/java/sound_android.jar' % (dynamo_home),
              '%s/share/java/webview_android.jar' % (dynamo_home),
              '%s/share/java/iac_android.jar' % (dynamo_home)]

    obj = bld.new_task_gen(
<<<<<<< HEAD
        features = 'cc cxx cprogram apk web',
        uselib = 'WEBVIEWEXT PROFILEREXT GAMEROOMEXT FACEBOOKEXT IAPEXT PUSHEXT IACEXT RECORD VPX GAMEOBJECT DDF RESOURCE GAMESYS GRAPHICS GRAPHICS_UTIL PHYSICS RENDER PLATFORM_SOCKET PLATFORM_SYS PLATFORM_ENGINE SCRIPT LUA EXTENSION HID INPUT PARTICLE RIG DLIB DMGLFW GUI TRACKING CRASH LIVEUPDATE %s %s' % (sound_lib, additional_libs),
=======
        features = 'cc cxx cprogram apk web extract_symbols',
        uselib = 'WEBVIEWEXT PROFILEREXT GAMEROOMEXT FACEBOOKEXT IAPEXT PUSHEXT IACEXT RECORD VPX GAMEOBJECT DDF RESOURCE GAMESYS GRAPHICS GRAPHICS_UTIL PHYSICS RENDER PLATFORM_SOCKET SCRIPT LUA EXTENSION HID INPUT PARTICLE RIG DLIB DMGLFW GUI TRACKING CRASH LIVEUPDATE %s X %s' % (sound_lib, additional_libs),
>>>>>>> 0abcd9ef
        uselib_local = 'engine engine_service',
        exported_symbols = exported_symbols,
        includes = '../build ../proto . ..',
        #NOTE: _XBOX to get static lib and avoid dllimport/dllexport stuff
        defines = '_XBOX',
        proto_gen_py = True,
        protoc_includes = '../proto',
        target = 'dmengine',
        bundleid = 'com.defold.engine',
        source=['main.cpp'],
        activities = activities,
        extra_packages = extra_packages,
        jars = android_jar_paths)

    if 'win32' in bld.env['PLATFORM']:
        if bld.env.WINRC:
          obj.source.append('engine.rc') # Needs to bundle with icons, or IconExe.java won't be able to replace them (it cannot add them)
        bld.install_files('${PREFIX}/lib/%s' % bld.env['PLATFORM'], 'defold.ico')
        bld.install_files('${PREFIX}/lib/%s' % bld.env['PLATFORM'], 'engine.rc')

    if 'android' in bld.env['PLATFORM']:
        bld.install_files('${PREFIX}/share/java', 'dmengine.android/classes.dex')
        bld.install_files('${PREFIX}/share/java', 'dmengine.android/r.jar')
        bld.install_files('${PREFIX}/bin/${PLATFORM}', 'dmengine.android/dmengine.apk')

    obj = bld.new_task_gen(
<<<<<<< HEAD
        features = 'cc cxx cprogram apk web',
        uselib = 'WEBVIEWEXT PROFILEREXT GAMEROOMEXT FACEBOOKEXT IAPEXT PUSHEXT IACEXT RECORD VPX GAMEOBJECT DDF RESOURCE GAMESYS GRAPHICS GRAPHICS_UTIL PHYSICS RENDER PLATFORM_SOCKET PLATFORM_SYS PLATFORM_ENGINE SCRIPT LUA EXTENSION HID INPUT PARTICLE RIG DLIB DMGLFW GUI TRACKING CRASH LIVEUPDATE %s %s' % (sound_lib, additional_libs),
=======
        features = 'cc cxx cprogram apk web extract_symbols',
        uselib = 'WEBVIEWEXT PROFILEREXT GAMEROOMEXT FACEBOOKEXT IAPEXT PUSHEXT IACEXT RECORD VPX GAMEOBJECT DDF RESOURCE GAMESYS GRAPHICS GRAPHICS_UTIL PHYSICS RENDER PLATFORM_SOCKET SCRIPT LUA EXTENSION HID INPUT PARTICLE RIG DLIB DMGLFW GUI TRACKING CRASH LIVEUPDATE %s X %s' % (sound_lib, additional_libs),
>>>>>>> 0abcd9ef
        uselib_local = 'engine_release engine_service_null',
        exported_symbols = exported_symbols,
        includes = '../build ../proto . ..',
        #NOTE: _XBOX to get static lib and avoid dllimport/dllexport stuff
        defines = '_XBOX DM_RELEASE=1',
        proto_gen_py = True,
        protoc_includes = '../proto',
        target = 'dmengine_release',
        source=['main.cpp'],
        activities = activities,
        extra_packages = extra_packages,
        jars = android_jar_paths)

    if 'win32' in bld.env.PLATFORM:
        if bld.env.WINRC:
          obj.source.append('engine.rc')
        if bld.env.CC_NAME in ['gcc', 'clang']:
          obj.env.append_value('LINKFLAGS', ['-Wl,/subsystem:windows'])
        else:
          obj.env.append_value('LINKFLAGS', ['/SUBSYSTEM:WINDOWS', '/ENTRY:mainCRTStartup'])

    if 'android' in bld.env['PLATFORM']:
        bld.install_files('${PREFIX}/bin/${PLATFORM}', 'dmengine_release.android/dmengine_release.apk')

    # We need to link with GLFW on Android for the headless version of the engine.
    # Android expects a slighly different life cycle handling, currently handled
    # in the GLFW module.
    additional_libs = ''
    if 'android' in bld.env['PLATFORM']:
        additional_libs = ['DMGLFW', 'UNWIND']

    if 'x86_64-darwin' == bld.env['PLATFORM']:
        additional_libs = ['UNWIND']

    additional_libs = ' '.join(additional_libs)

    obj = bld.new_task_gen(
<<<<<<< HEAD
        features = 'cc cxx cprogram apk web',
        uselib = 'RECORD_NULL GAMEOBJECT PROFILEREXT DDF RESOURCE GAMESYS GRAPHICS_NULL GRAPHICS_UTIL PHYSICS RENDER PLATFORM_SOCKET PLATFORM_SYS PLATFORM_ENGINE SCRIPT LUA EXTENSION HID_NULL INPUT PARTICLE RIG GUI TRACKING CRASH DLIB LIVEUPDATE SOUND_NULL CRASH %s' % (additional_libs,),
=======
        features = 'cc cxx cprogram apk web extract_symbols',
        uselib = 'RECORD_NULL GAMEOBJECT PROFILEREXT DDF RESOURCE GAMESYS GRAPHICS_NULL GRAPHICS_UTIL PHYSICS RENDER PLATFORM_SOCKET SCRIPT LUA EXTENSION HID_NULL INPUT PARTICLE RIG GUI TRACKING CRASH DLIB LIVEUPDATE SOUND_NULL CRASH %s' % (additional_libs,),
>>>>>>> 0abcd9ef
        exported_symbols = ['ProfilerExt'],
        uselib_local = 'engine engine_service',
        includes = '../build ../proto . ..',
        proto_gen_py = True,
        protoc_includes = '../proto',
        target = 'dmengine_headless',
        source=['main.cpp'])

    if 'win32' in bld.env.BUILD_PLATFORM:
        obj.source.append('engine.rc')

    apidoc_extract_task(bld, ['../proto/engine_ddf.proto'])

    if 'win32' in bld.env.PLATFORM:
        src_dir = "%s/ext/lib/%s" % (bld.env.PREFIX, bld.env.PLATFORM)
        install_path = bld.get_install_path("${PREFIX}/bin/${PLATFORM}")
        task = copy_file_task(bld, "%s/OpenAL32.dll" % src_dir)
        task.install_path = install_path
        task = copy_file_task(bld, "%s/wrap_oal.dll" % src_dir)
        task.install_path = install_path

    if not Options.options.skip_build_tests:
        bld.add_subdirs('test')

def configure(conf):
    pass<|MERGE_RESOLUTION|>--- conflicted
+++ resolved
@@ -105,13 +105,8 @@
               '%s/share/java/iac_android.jar' % (dynamo_home)]
 
     obj = bld.new_task_gen(
-<<<<<<< HEAD
-        features = 'cc cxx cprogram apk web',
+        features = 'cc cxx cprogram apk web extract_symbols',
         uselib = 'WEBVIEWEXT PROFILEREXT GAMEROOMEXT FACEBOOKEXT IAPEXT PUSHEXT IACEXT RECORD VPX GAMEOBJECT DDF RESOURCE GAMESYS GRAPHICS GRAPHICS_UTIL PHYSICS RENDER PLATFORM_SOCKET PLATFORM_SYS PLATFORM_ENGINE SCRIPT LUA EXTENSION HID INPUT PARTICLE RIG DLIB DMGLFW GUI TRACKING CRASH LIVEUPDATE %s %s' % (sound_lib, additional_libs),
-=======
-        features = 'cc cxx cprogram apk web extract_symbols',
-        uselib = 'WEBVIEWEXT PROFILEREXT GAMEROOMEXT FACEBOOKEXT IAPEXT PUSHEXT IACEXT RECORD VPX GAMEOBJECT DDF RESOURCE GAMESYS GRAPHICS GRAPHICS_UTIL PHYSICS RENDER PLATFORM_SOCKET SCRIPT LUA EXTENSION HID INPUT PARTICLE RIG DLIB DMGLFW GUI TRACKING CRASH LIVEUPDATE %s X %s' % (sound_lib, additional_libs),
->>>>>>> 0abcd9ef
         uselib_local = 'engine engine_service',
         exported_symbols = exported_symbols,
         includes = '../build ../proto . ..',
@@ -138,13 +133,8 @@
         bld.install_files('${PREFIX}/bin/${PLATFORM}', 'dmengine.android/dmengine.apk')
 
     obj = bld.new_task_gen(
-<<<<<<< HEAD
-        features = 'cc cxx cprogram apk web',
+        features = 'cc cxx cprogram apk web extract_symbols',
         uselib = 'WEBVIEWEXT PROFILEREXT GAMEROOMEXT FACEBOOKEXT IAPEXT PUSHEXT IACEXT RECORD VPX GAMEOBJECT DDF RESOURCE GAMESYS GRAPHICS GRAPHICS_UTIL PHYSICS RENDER PLATFORM_SOCKET PLATFORM_SYS PLATFORM_ENGINE SCRIPT LUA EXTENSION HID INPUT PARTICLE RIG DLIB DMGLFW GUI TRACKING CRASH LIVEUPDATE %s %s' % (sound_lib, additional_libs),
-=======
-        features = 'cc cxx cprogram apk web extract_symbols',
-        uselib = 'WEBVIEWEXT PROFILEREXT GAMEROOMEXT FACEBOOKEXT IAPEXT PUSHEXT IACEXT RECORD VPX GAMEOBJECT DDF RESOURCE GAMESYS GRAPHICS GRAPHICS_UTIL PHYSICS RENDER PLATFORM_SOCKET SCRIPT LUA EXTENSION HID INPUT PARTICLE RIG DLIB DMGLFW GUI TRACKING CRASH LIVEUPDATE %s X %s' % (sound_lib, additional_libs),
->>>>>>> 0abcd9ef
         uselib_local = 'engine_release engine_service_null',
         exported_symbols = exported_symbols,
         includes = '../build ../proto . ..',
@@ -182,13 +172,8 @@
     additional_libs = ' '.join(additional_libs)
 
     obj = bld.new_task_gen(
-<<<<<<< HEAD
-        features = 'cc cxx cprogram apk web',
+        features = 'cc cxx cprogram apk web extract_symbols',
         uselib = 'RECORD_NULL GAMEOBJECT PROFILEREXT DDF RESOURCE GAMESYS GRAPHICS_NULL GRAPHICS_UTIL PHYSICS RENDER PLATFORM_SOCKET PLATFORM_SYS PLATFORM_ENGINE SCRIPT LUA EXTENSION HID_NULL INPUT PARTICLE RIG GUI TRACKING CRASH DLIB LIVEUPDATE SOUND_NULL CRASH %s' % (additional_libs,),
-=======
-        features = 'cc cxx cprogram apk web extract_symbols',
-        uselib = 'RECORD_NULL GAMEOBJECT PROFILEREXT DDF RESOURCE GAMESYS GRAPHICS_NULL GRAPHICS_UTIL PHYSICS RENDER PLATFORM_SOCKET SCRIPT LUA EXTENSION HID_NULL INPUT PARTICLE RIG GUI TRACKING CRASH DLIB LIVEUPDATE SOUND_NULL CRASH %s' % (additional_libs,),
->>>>>>> 0abcd9ef
         exported_symbols = ['ProfilerExt'],
         uselib_local = 'engine engine_service',
         includes = '../build ../proto . ..',
