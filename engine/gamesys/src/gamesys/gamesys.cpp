#include "gamesys.h"

#include "gamesys_private.h"

#include <dlib/dstrings.h>
#include <dlib/hash.h>
#include <dlib/log.h>
#include <dlib/message.h>

#include "resources/res_collection_proxy.h"
#include "resources/res_collision_object.h"
#include "resources/res_convex_shape.h"
#include "resources/res_emitter.h"
#include "resources/res_particlefx.h"
#include "resources/res_texture.h"
#include "resources/res_vertex_program.h"
#include "resources/res_fragment_program.h"
#include "resources/res_font_map.h"
#include "resources/res_model.h"
#include "resources/res_material.h"
#include "resources/res_gui.h"
#include "resources/res_sound_data.h"
#include "resources/res_sound.h"
#include "resources/res_camera.h"
#include "resources/res_input_binding.h"
#include "resources/res_gamepad_map.h"
#include "resources/res_factory.h"
#include "resources/res_collection_factory.h"
#include "resources/res_light.h"
#include "resources/res_render_script.h"
#include "resources/res_render_prototype.h"
#include "resources/res_sprite.h"
#include "resources/res_textureset.h"
#include "resources/res_tilegrid.h"
#include "resources/res_animationset.h"
#include "resources/res_meshset.h"
#include "resources/res_skeleton.h"
#include "resources/res_rig_scene.h"
#include "resources/res_spine_model.h"
#include "resources/res_display_profiles.h"
#include "resources/res_label.h"

#include "components/comp_collection_proxy.h"
#include "components/comp_collision_object.h"
#include "components/comp_emitter.h"
#include "components/comp_particlefx.h"
#include "components/comp_model.h"
#include "components/comp_gui.h"
#include "components/comp_sound.h"
#include "components/comp_camera.h"
#include "components/comp_factory.h"
#include "components/comp_collection_factory.h"
#include "components/comp_light.h"
#include "components/comp_sprite.h"
#include "components/comp_tilegrid.h"
#include "components/comp_spine_model.h"
#include "components/comp_label.h"

#include "camera_ddf.h"
#include "physics_ddf.h"
#include "tile_ddf.h"
#include "sprite_ddf.h"

namespace dmGameSystem
{
    GuiContext::GuiContext()
    : m_Worlds()
    , m_RenderContext(0)
    , m_GuiContext(0)
    , m_ScriptContext(0)
    {
        m_Worlds.SetCapacity(128);
    }

    dmResource::Result RegisterResourceTypes(dmResource::HFactory factory, dmRender::HRenderContext render_context, GuiContext* gui_context, dmInput::HContext input_context, PhysicsContext* physics_context)
    {
        dmResource::Result e;

#define REGISTER_RESOURCE_TYPE(extension, context, preload_func, create_func, destroy_func, recreate_func, duplicate_func)\
    e = dmResource::RegisterType(factory, extension, context, preload_func, create_func, destroy_func, recreate_func, duplicate_func);\
    if( e != dmResource::RESULT_OK )\
    {\
        dmLogFatal("Unable to register resource type: %s", extension);\
        return e;\
    }\

        dmGraphics::HContext graphics_context = dmRender::GetGraphicsContext(render_context);

<<<<<<< HEAD
        REGISTER_RESOURCE_TYPE("collectionproxyc", 0, 0, ResCollectionProxyCreate, ResCollectionProxyDestroy, ResCollectionProxyRecreate, 0);
        REGISTER_RESOURCE_TYPE("collisionobjectc", physics_context, 0, ResCollisionObjectCreate, ResCollisionObjectDestroy, ResCollisionObjectRecreate, 0);
        REGISTER_RESOURCE_TYPE("convexshapec", physics_context, 0, ResConvexShapeCreate, ResConvexShapeDestroy, ResConvexShapeRecreate, 0);
        REGISTER_RESOURCE_TYPE("emitterc", 0, 0, ResEmitterCreate, ResEmitterDestroy, ResEmitterRecreate, 0);
        REGISTER_RESOURCE_TYPE("particlefxc", 0, 0, ResParticleFXCreate, ResParticleFXDestroy, ResParticleFXRecreate, 0);
        REGISTER_RESOURCE_TYPE("texturec", graphics_context, ResTexturePreload, ResTextureCreate, ResTextureDestroy, ResTextureRecreate, 0);
        REGISTER_RESOURCE_TYPE("vpc", graphics_context, 0, ResVertexProgramCreate, ResVertexProgramDestroy, ResVertexProgramRecreate, 0);
        REGISTER_RESOURCE_TYPE("fpc", graphics_context, 0, ResFragmentProgramCreate, ResFragmentProgramDestroy, ResFragmentProgramRecreate, 0);
        REGISTER_RESOURCE_TYPE("fontc", render_context, ResFontMapPreload, ResFontMapCreate, ResFontMapDestroy, ResFontMapRecreate, 0);
        REGISTER_RESOURCE_TYPE("modelc", 0, ResPreloadModel, ResCreateModel, ResDestroyModel, ResRecreateModel, 0);
        REGISTER_RESOURCE_TYPE("meshc", graphics_context, 0, ResCreateMesh, ResDestroyMesh, ResRecreateMesh, 0);
        REGISTER_RESOURCE_TYPE("materialc", render_context, 0, ResMaterialCreate, ResMaterialDestroy, ResMaterialRecreate, 0);
        REGISTER_RESOURCE_TYPE("guic", gui_context, ResPreloadSceneDesc, ResCreateSceneDesc, ResDestroySceneDesc, ResRecreateSceneDesc, 0);
        REGISTER_RESOURCE_TYPE("gui_scriptc", gui_context, ResPreloadGuiScript, ResCreateGuiScript, ResDestroyGuiScript, ResRecreateGuiScript, 0);
        REGISTER_RESOURCE_TYPE("wavc", 0, 0, ResSoundDataCreate, ResSoundDataDestroy, ResSoundDataRecreate, 0);
        REGISTER_RESOURCE_TYPE("oggc", 0, 0, ResSoundDataCreate, ResSoundDataDestroy, ResSoundDataRecreate, 0);
        REGISTER_RESOURCE_TYPE("soundc", 0, ResSoundPreload, ResSoundCreate, ResSoundDestroy, ResSoundRecreate, 0);
        REGISTER_RESOURCE_TYPE("camerac", 0, 0, ResCameraCreate, ResCameraDestroy, ResCameraRecreate, 0);
        REGISTER_RESOURCE_TYPE("input_bindingc", input_context, 0, ResInputBindingCreate, ResInputBindingDestroy, ResInputBindingRecreate, 0);
        REGISTER_RESOURCE_TYPE("gamepadsc", 0, 0, ResGamepadMapCreate, ResGamepadMapDestroy, ResGamepadMapRecreate, 0);
        REGISTER_RESOURCE_TYPE("factoryc", 0, ResFactoryPreload, ResFactoryCreate, ResFactoryDestroy, ResFactoryRecreate, 0);
        REGISTER_RESOURCE_TYPE("collectionfactoryc", 0, 0, ResCollectionFactoryCreate, ResCollectionFactoryDestroy, ResCollectionFactoryRecreate, 0);
        REGISTER_RESOURCE_TYPE("labelc", 0, ResLabelPreload, ResLabelCreate, ResLabelDestroy, ResLabelRecreate, 0);
        REGISTER_RESOURCE_TYPE("lightc", 0, 0, ResLightCreate, ResLightDestroy, ResLightRecreate, 0);
        REGISTER_RESOURCE_TYPE("render_scriptc", render_context, 0, ResRenderScriptCreate, ResRenderScriptDestroy, ResRenderScriptRecreate, 0);
        REGISTER_RESOURCE_TYPE("renderc", render_context, 0, ResRenderPrototypeCreate, ResRenderPrototypeDestroy, ResRenderPrototypeRecreate, 0);
        REGISTER_RESOURCE_TYPE("spritec", 0, ResSpritePreload, ResSpriteCreate, ResSpriteDestroy, ResSpriteRecreate, 0);
        REGISTER_RESOURCE_TYPE("texturesetc", physics_context, ResTextureSetPreload, ResTextureSetCreate, ResTextureSetDestroy, ResTextureSetRecreate, 0);
        REGISTER_RESOURCE_TYPE(TILE_MAP_EXT, physics_context, ResTileGridPreload, ResTileGridCreate, ResTileGridDestroy, ResTileGridRecreate, 0);
        REGISTER_RESOURCE_TYPE("animationsetc", 0, ResAnimationSetPreload, ResAnimationSetCreate, ResAnimationSetDestroy, ResAnimationSetRecreate, 0);
        REGISTER_RESOURCE_TYPE("meshsetc", 0, ResMeshSetPreload, ResMeshSetCreate, ResMeshSetDestroy, ResMeshSetRecreate, 0);
        REGISTER_RESOURCE_TYPE("skeletonc", 0, ResSkeletonPreload, ResSkeletonCreate, ResSkeletonDestroy, ResSkeletonRecreate, 0);
        REGISTER_RESOURCE_TYPE("rigscenec", 0, ResRigScenePreload, ResRigSceneCreate, ResRigSceneDestroy, ResRigSceneRecreate, 0);
        REGISTER_RESOURCE_TYPE(SPINE_MODEL_EXT, 0, ResSpineModelPreload, ResSpineModelCreate, ResSpineModelDestroy, ResSpineModelRecreate, 0);
        REGISTER_RESOURCE_TYPE("display_profilesc", render_context, 0, ResDisplayProfilesCreate, ResDisplayProfilesDestroy, ResDisplayProfilesRecreate, 0);
=======
        REGISTER_RESOURCE_TYPE("collectionproxyc", 0, 0, ResCollectionProxyCreate, ResCollectionProxyDestroy, ResCollectionProxyRecreate);
        REGISTER_RESOURCE_TYPE("collisionobjectc", physics_context, 0, ResCollisionObjectCreate, ResCollisionObjectDestroy, ResCollisionObjectRecreate);
        REGISTER_RESOURCE_TYPE("convexshapec", physics_context, 0, ResConvexShapeCreate, ResConvexShapeDestroy, ResConvexShapeRecreate);
        REGISTER_RESOURCE_TYPE("emitterc", 0, 0, ResEmitterCreate, ResEmitterDestroy, ResEmitterRecreate);
        REGISTER_RESOURCE_TYPE("particlefxc", 0, 0, ResParticleFXCreate, ResParticleFXDestroy, ResParticleFXRecreate);
        REGISTER_RESOURCE_TYPE("texturec", graphics_context, ResTexturePreload, ResTextureCreate, ResTextureDestroy, ResTextureRecreate);
        REGISTER_RESOURCE_TYPE("vpc", graphics_context, 0, ResVertexProgramCreate, ResVertexProgramDestroy, ResVertexProgramRecreate);
        REGISTER_RESOURCE_TYPE("fpc", graphics_context, 0, ResFragmentProgramCreate, ResFragmentProgramDestroy, ResFragmentProgramRecreate);
        REGISTER_RESOURCE_TYPE("fontc", render_context, ResFontMapPreload, ResFontMapCreate, ResFontMapDestroy, ResFontMapRecreate);
        REGISTER_RESOURCE_TYPE("modelc", 0, ResModelPreload, ResModelCreate, ResModelDestroy, ResModelRecreate);
        REGISTER_RESOURCE_TYPE("materialc", render_context, 0, ResMaterialCreate, ResMaterialDestroy, ResMaterialRecreate);
        REGISTER_RESOURCE_TYPE("guic", gui_context, ResPreloadSceneDesc, ResCreateSceneDesc, ResDestroySceneDesc, ResRecreateSceneDesc);
        REGISTER_RESOURCE_TYPE("gui_scriptc", gui_context, ResPreloadGuiScript, ResCreateGuiScript, ResDestroyGuiScript, ResRecreateGuiScript);
        REGISTER_RESOURCE_TYPE("wavc", 0, 0, ResSoundDataCreate, ResSoundDataDestroy, ResSoundDataRecreate);
        REGISTER_RESOURCE_TYPE("oggc", 0, 0, ResSoundDataCreate, ResSoundDataDestroy, ResSoundDataRecreate);
        REGISTER_RESOURCE_TYPE("soundc", 0, ResSoundPreload, ResSoundCreate, ResSoundDestroy, ResSoundRecreate);
        REGISTER_RESOURCE_TYPE("camerac", 0, 0, ResCameraCreate, ResCameraDestroy, ResCameraRecreate);
        REGISTER_RESOURCE_TYPE("input_bindingc", input_context, 0, ResInputBindingCreate, ResInputBindingDestroy, ResInputBindingRecreate);
        REGISTER_RESOURCE_TYPE("gamepadsc", 0, 0, ResGamepadMapCreate, ResGamepadMapDestroy, ResGamepadMapRecreate);
        REGISTER_RESOURCE_TYPE("factoryc", 0, ResFactoryPreload, ResFactoryCreate, ResFactoryDestroy, ResFactoryRecreate);
        REGISTER_RESOURCE_TYPE("collectionfactoryc", 0, 0, ResCollectionFactoryCreate, ResCollectionFactoryDestroy, ResCollectionFactoryRecreate);
        REGISTER_RESOURCE_TYPE("labelc", 0, ResLabelPreload, ResLabelCreate, ResLabelDestroy, ResLabelRecreate);
        REGISTER_RESOURCE_TYPE("lightc", 0, 0, ResLightCreate, ResLightDestroy, ResLightRecreate);
        REGISTER_RESOURCE_TYPE("render_scriptc", render_context, 0, ResRenderScriptCreate, ResRenderScriptDestroy, ResRenderScriptRecreate);
        REGISTER_RESOURCE_TYPE("renderc", render_context, 0, ResRenderPrototypeCreate, ResRenderPrototypeDestroy, ResRenderPrototypeRecreate);
        REGISTER_RESOURCE_TYPE("spritec", 0, ResSpritePreload, ResSpriteCreate, ResSpriteDestroy, ResSpriteRecreate);
        REGISTER_RESOURCE_TYPE("texturesetc", physics_context, ResTextureSetPreload, ResTextureSetCreate, ResTextureSetDestroy, ResTextureSetRecreate);
        REGISTER_RESOURCE_TYPE(TILE_MAP_EXT, physics_context, ResTileGridPreload, ResTileGridCreate, ResTileGridDestroy, ResTileGridRecreate);
        REGISTER_RESOURCE_TYPE("animationsetc", 0, ResAnimationSetPreload, ResAnimationSetCreate, ResAnimationSetDestroy, ResAnimationSetRecreate);
        REGISTER_RESOURCE_TYPE("meshsetc", 0, ResMeshSetPreload, ResMeshSetCreate, ResMeshSetDestroy, ResMeshSetRecreate);
        REGISTER_RESOURCE_TYPE("skeletonc", 0, ResSkeletonPreload, ResSkeletonCreate, ResSkeletonDestroy, ResSkeletonRecreate);
        REGISTER_RESOURCE_TYPE("rigscenec", 0, ResRigScenePreload, ResRigSceneCreate, ResRigSceneDestroy, ResRigSceneRecreate);
        REGISTER_RESOURCE_TYPE(SPINE_MODEL_EXT, 0, ResSpineModelPreload, ResSpineModelCreate, ResSpineModelDestroy, ResSpineModelRecreate);
        REGISTER_RESOURCE_TYPE("display_profilesc", render_context, 0, ResDisplayProfilesCreate, ResDisplayProfilesDestroy, ResDisplayProfilesRecreate);
>>>>>>> 543a6961

#undef REGISTER_RESOURCE_TYPE

        return e;
    }

    dmGameObject::Result RegisterComponentTypes(dmResource::HFactory factory,
                                                dmGameObject::HRegister regist,
                                                dmRender::RenderContext* render_context,
                                                PhysicsContext* physics_context,
                                                ParticleFXContext* particlefx_context,
                                                GuiContext* gui_context,
                                                SpriteContext* sprite_context,
                                                CollectionProxyContext* collection_proxy_context,
                                                FactoryContext* factory_context,
                                                CollectionFactoryContext *collectionfactory_context,
                                                SpineModelContext* spine_model_context,
                                                ModelContext* model_context,
                                                LabelContext* label_context)
    {
        dmResource::ResourceType type;
        dmGameObject::ComponentType component_type;
        dmResource::Result factory_result;
        dmGameObject::Result go_result;

#define REGISTER_COMPONENT_TYPE(extension, prio, context, new_world_func, delete_world_func, create_func, destroy_func, init_func, final_func, add_to_update_func, update_func, render_func, post_update_func, on_message_func, on_input_func, on_reload_func, get_property_func, set_property_func, set_reads_transforms, set_writes_transforms)\
    factory_result = dmResource::GetTypeFromExtension(factory, extension, &type);\
    if (factory_result != dmResource::RESULT_OK)\
    {\
        dmLogWarning("Unable to get resource type for '%s' (%d)", extension, factory_result);\
        return dmGameObject::RESULT_UNKNOWN_ERROR;\
    }\
    component_type = dmGameObject::ComponentType();\
    component_type.m_Name = extension;\
    component_type.m_ResourceType = type;\
    component_type.m_Context = context;\
    component_type.m_NewWorldFunction = new_world_func;\
    component_type.m_DeleteWorldFunction = delete_world_func;\
    component_type.m_CreateFunction = create_func;\
    component_type.m_DestroyFunction = destroy_func;\
    component_type.m_InitFunction = init_func;\
    component_type.m_FinalFunction = final_func;\
    component_type.m_AddToUpdateFunction = add_to_update_func;\
    component_type.m_RenderFunction = render_func;\
    component_type.m_UpdateFunction = update_func;\
    component_type.m_PostUpdateFunction = post_update_func;\
    component_type.m_OnMessageFunction = on_message_func;\
    component_type.m_OnInputFunction = on_input_func;\
    component_type.m_OnReloadFunction = on_reload_func;\
    component_type.m_GetPropertyFunction = get_property_func;\
    component_type.m_SetPropertyFunction = set_property_func;\
    component_type.m_ReadsTransforms = set_reads_transforms;\
    component_type.m_WritesTransforms = set_writes_transforms;\
    component_type.m_InstanceHasUserData = (uint32_t)true;\
    component_type.m_UpdateOrderPrio = prio;\
    go_result = dmGameObject::RegisterComponentType(regist, component_type);\
    if (go_result != dmGameObject::RESULT_OK)\
        return go_result;

        /*
         * About update priority. Component types below have priority evenly spaced with increments by 100
         *
         */

        REGISTER_COMPONENT_TYPE("collectionproxyc", 100, collection_proxy_context,
                &CompCollectionProxyNewWorld, &CompCollectionProxyDeleteWorld,
                &CompCollectionProxyCreate, &CompCollectionProxyDestroy, 0, 0,
                &CompCollectionProxyAddToUpdate, &CompCollectionProxyUpdate, &CompCollectionProxyRender, &CompCollectionProxyPostUpdate,
                &CompCollectionProxyOnMessage, &CompCollectionProxyOnInput, 0, 0, 0,
                0, 0);

        // Priority 200 is reserved for script

        REGISTER_COMPONENT_TYPE("guic", 300, gui_context,
                CompGuiNewWorld, CompGuiDeleteWorld,
                CompGuiCreate, CompGuiDestroy, CompGuiInit, CompGuiFinal, CompGuiAddToUpdate,
                CompGuiUpdate, CompGuiRender, 0, CompGuiOnMessage, CompGuiOnInput, CompGuiOnReload, 0, 0,
                0, 0);

        REGISTER_COMPONENT_TYPE("collisionobjectc", 400, physics_context,
                &CompCollisionObjectNewWorld, &CompCollisionObjectDeleteWorld,
                &CompCollisionObjectCreate, &CompCollisionObjectDestroy, 0, &CompCollisionObjectFinal, &CompCollisionObjectAddToUpdate,
                &CompCollisionObjectUpdate, 0, &CompCollisionObjectPostUpdate, &CompCollisionObjectOnMessage, 0, &CompCollisionObjectOnReload, CompCollisionObjectGetProperty, CompCollisionObjectSetProperty,
                1, 1);

        REGISTER_COMPONENT_TYPE("camerac", 500, render_context,
                &CompCameraNewWorld, &CompCameraDeleteWorld,
                &CompCameraCreate, &CompCameraDestroy, 0, 0, &CompCameraAddToUpdate,
                &CompCameraUpdate, 0, 0, &CompCameraOnMessage, 0, &CompCameraOnReload, 0, 0,
                1, 0);

        REGISTER_COMPONENT_TYPE("soundc", 600, 0x0,
                CompSoundNewWorld, CompSoundDeleteWorld,
                CompSoundCreate, CompSoundDestroy, 0, 0, CompSoundAddToUpdate,
                CompSoundUpdate, 0, 0, CompSoundOnMessage, 0, 0, 0, 0,
                0, 0);

        REGISTER_COMPONENT_TYPE("modelc", 700, model_context,
                CompModelNewWorld, CompModelDeleteWorld,
                CompModelCreate, CompModelDestroy, 0, 0, CompModelAddToUpdate,
                CompModelUpdate, CompModelRender, 0, CompModelOnMessage, 0, 0, CompModelGetProperty, CompModelSetProperty,
                0, 0);

        REGISTER_COMPONENT_TYPE("emitterc", 750, 0x0,
                &CompEmitterNewWorld, &CompEmitterDeleteWorld,
                &CompEmitterCreate, &CompEmitterDestroy, 0, 0, 0,
                0, 0, 0, CompEmitterOnMessage, 0, 0, 0, 0,
                0, 0);

        REGISTER_COMPONENT_TYPE("particlefxc", 800, particlefx_context,
                &CompParticleFXNewWorld, &CompParticleFXDeleteWorld,
                &CompParticleFXCreate, &CompParticleFXDestroy, 0, 0, &CompParticleFXAddToUpdate,
                &CompParticleFXUpdate, &CompParticleFXRender, 0, &CompParticleFXOnMessage, 0, &CompParticleFXOnReload, 0, 0,
                1, 0);

        REGISTER_COMPONENT_TYPE("factoryc", 900, factory_context,
                CompFactoryNewWorld, CompFactoryDeleteWorld,
                CompFactoryCreate, CompFactoryDestroy, 0, 0, 0,
                0, 0, 0, CompFactoryOnMessage, 0, 0, 0, 0,
                0, 0);

        REGISTER_COMPONENT_TYPE("collectionfactoryc", 950, collectionfactory_context,
                CompCollectionFactoryNewWorld, CompCollectionFactoryDeleteWorld,
                CompCollectionFactoryCreate, CompCollectionFactoryDestroy, 0, 0, 0,
                0, 0, 0, 0, 0, 0, 0, 0,
                0, 0);

        REGISTER_COMPONENT_TYPE("lightc", 1000, render_context,
                CompLightNewWorld, CompLightDeleteWorld,
                CompLightCreate, CompLightDestroy, 0, 0, CompLightAddToUpdate,
                CompLightUpdate, 0, 0, CompLightOnMessage, 0, 0, 0, 0,
                1, 0);

        REGISTER_COMPONENT_TYPE("spritec", 1100, sprite_context,
                CompSpriteNewWorld, CompSpriteDeleteWorld,
                CompSpriteCreate, CompSpriteDestroy, 0, 0, CompSpriteAddToUpdate,
                CompSpriteUpdate, CompSpriteRender, 0, CompSpriteOnMessage, 0, CompSpriteOnReload, CompSpriteGetProperty, CompSpriteSetProperty,
                1, 0);

        REGISTER_COMPONENT_TYPE(TILE_MAP_EXT, 1200, render_context,
                CompTileGridNewWorld, CompTileGridDeleteWorld,
                CompTileGridCreate, CompTileGridDestroy, 0, 0, CompTileGridAddToUpdate,
                CompTileGridUpdate, CompTileGridRender, 0, CompTileGridOnMessage, 0, CompTileGridOnReload, CompTileGridGetProperty, CompTileGridSetProperty,
                1, 0);

        REGISTER_COMPONENT_TYPE(SPINE_MODEL_EXT, 1300, spine_model_context,
                CompSpineModelNewWorld, CompSpineModelDeleteWorld,
                CompSpineModelCreate, CompSpineModelDestroy, 0, 0, CompSpineModelAddToUpdate,
                CompSpineModelUpdate, CompSpineModelRender, 0, CompSpineModelOnMessage, 0, CompSpineModelOnReload, CompSpineModelGetProperty, CompSpineModelSetProperty,
                1, 1);

        REGISTER_COMPONENT_TYPE("labelc", 1400, label_context,
                CompLabelNewWorld, CompLabelDeleteWorld,
                CompLabelCreate, CompLabelDestroy, 0, 0, CompLabelAddToUpdate,
                CompLabelUpdate, CompLabelRender, 0, CompLabelOnMessage, 0, CompLabelOnReload, CompLabelGetProperty, CompLabelSetProperty,
                1, 0);

        #undef REGISTER_COMPONENT_TYPE

        return go_result;
    }
}<|MERGE_RESOLUTION|>--- conflicted
+++ resolved
@@ -86,7 +86,6 @@
 
         dmGraphics::HContext graphics_context = dmRender::GetGraphicsContext(render_context);
 
-<<<<<<< HEAD
         REGISTER_RESOURCE_TYPE("collectionproxyc", 0, 0, ResCollectionProxyCreate, ResCollectionProxyDestroy, ResCollectionProxyRecreate, 0);
         REGISTER_RESOURCE_TYPE("collisionobjectc", physics_context, 0, ResCollisionObjectCreate, ResCollisionObjectDestroy, ResCollisionObjectRecreate, 0);
         REGISTER_RESOURCE_TYPE("convexshapec", physics_context, 0, ResConvexShapeCreate, ResConvexShapeDestroy, ResConvexShapeRecreate, 0);
@@ -96,8 +95,7 @@
         REGISTER_RESOURCE_TYPE("vpc", graphics_context, 0, ResVertexProgramCreate, ResVertexProgramDestroy, ResVertexProgramRecreate, 0);
         REGISTER_RESOURCE_TYPE("fpc", graphics_context, 0, ResFragmentProgramCreate, ResFragmentProgramDestroy, ResFragmentProgramRecreate, 0);
         REGISTER_RESOURCE_TYPE("fontc", render_context, ResFontMapPreload, ResFontMapCreate, ResFontMapDestroy, ResFontMapRecreate, 0);
-        REGISTER_RESOURCE_TYPE("modelc", 0, ResPreloadModel, ResCreateModel, ResDestroyModel, ResRecreateModel, 0);
-        REGISTER_RESOURCE_TYPE("meshc", graphics_context, 0, ResCreateMesh, ResDestroyMesh, ResRecreateMesh, 0);
+        REGISTER_RESOURCE_TYPE("modelc", 0, ResModelPreload, ResModelCreate, ResModelDestroy, ResModelRecreate, 0);
         REGISTER_RESOURCE_TYPE("materialc", render_context, 0, ResMaterialCreate, ResMaterialDestroy, ResMaterialRecreate, 0);
         REGISTER_RESOURCE_TYPE("guic", gui_context, ResPreloadSceneDesc, ResCreateSceneDesc, ResDestroySceneDesc, ResRecreateSceneDesc, 0);
         REGISTER_RESOURCE_TYPE("gui_scriptc", gui_context, ResPreloadGuiScript, ResCreateGuiScript, ResDestroyGuiScript, ResRecreateGuiScript, 0);
@@ -122,42 +120,6 @@
         REGISTER_RESOURCE_TYPE("rigscenec", 0, ResRigScenePreload, ResRigSceneCreate, ResRigSceneDestroy, ResRigSceneRecreate, 0);
         REGISTER_RESOURCE_TYPE(SPINE_MODEL_EXT, 0, ResSpineModelPreload, ResSpineModelCreate, ResSpineModelDestroy, ResSpineModelRecreate, 0);
         REGISTER_RESOURCE_TYPE("display_profilesc", render_context, 0, ResDisplayProfilesCreate, ResDisplayProfilesDestroy, ResDisplayProfilesRecreate, 0);
-=======
-        REGISTER_RESOURCE_TYPE("collectionproxyc", 0, 0, ResCollectionProxyCreate, ResCollectionProxyDestroy, ResCollectionProxyRecreate);
-        REGISTER_RESOURCE_TYPE("collisionobjectc", physics_context, 0, ResCollisionObjectCreate, ResCollisionObjectDestroy, ResCollisionObjectRecreate);
-        REGISTER_RESOURCE_TYPE("convexshapec", physics_context, 0, ResConvexShapeCreate, ResConvexShapeDestroy, ResConvexShapeRecreate);
-        REGISTER_RESOURCE_TYPE("emitterc", 0, 0, ResEmitterCreate, ResEmitterDestroy, ResEmitterRecreate);
-        REGISTER_RESOURCE_TYPE("particlefxc", 0, 0, ResParticleFXCreate, ResParticleFXDestroy, ResParticleFXRecreate);
-        REGISTER_RESOURCE_TYPE("texturec", graphics_context, ResTexturePreload, ResTextureCreate, ResTextureDestroy, ResTextureRecreate);
-        REGISTER_RESOURCE_TYPE("vpc", graphics_context, 0, ResVertexProgramCreate, ResVertexProgramDestroy, ResVertexProgramRecreate);
-        REGISTER_RESOURCE_TYPE("fpc", graphics_context, 0, ResFragmentProgramCreate, ResFragmentProgramDestroy, ResFragmentProgramRecreate);
-        REGISTER_RESOURCE_TYPE("fontc", render_context, ResFontMapPreload, ResFontMapCreate, ResFontMapDestroy, ResFontMapRecreate);
-        REGISTER_RESOURCE_TYPE("modelc", 0, ResModelPreload, ResModelCreate, ResModelDestroy, ResModelRecreate);
-        REGISTER_RESOURCE_TYPE("materialc", render_context, 0, ResMaterialCreate, ResMaterialDestroy, ResMaterialRecreate);
-        REGISTER_RESOURCE_TYPE("guic", gui_context, ResPreloadSceneDesc, ResCreateSceneDesc, ResDestroySceneDesc, ResRecreateSceneDesc);
-        REGISTER_RESOURCE_TYPE("gui_scriptc", gui_context, ResPreloadGuiScript, ResCreateGuiScript, ResDestroyGuiScript, ResRecreateGuiScript);
-        REGISTER_RESOURCE_TYPE("wavc", 0, 0, ResSoundDataCreate, ResSoundDataDestroy, ResSoundDataRecreate);
-        REGISTER_RESOURCE_TYPE("oggc", 0, 0, ResSoundDataCreate, ResSoundDataDestroy, ResSoundDataRecreate);
-        REGISTER_RESOURCE_TYPE("soundc", 0, ResSoundPreload, ResSoundCreate, ResSoundDestroy, ResSoundRecreate);
-        REGISTER_RESOURCE_TYPE("camerac", 0, 0, ResCameraCreate, ResCameraDestroy, ResCameraRecreate);
-        REGISTER_RESOURCE_TYPE("input_bindingc", input_context, 0, ResInputBindingCreate, ResInputBindingDestroy, ResInputBindingRecreate);
-        REGISTER_RESOURCE_TYPE("gamepadsc", 0, 0, ResGamepadMapCreate, ResGamepadMapDestroy, ResGamepadMapRecreate);
-        REGISTER_RESOURCE_TYPE("factoryc", 0, ResFactoryPreload, ResFactoryCreate, ResFactoryDestroy, ResFactoryRecreate);
-        REGISTER_RESOURCE_TYPE("collectionfactoryc", 0, 0, ResCollectionFactoryCreate, ResCollectionFactoryDestroy, ResCollectionFactoryRecreate);
-        REGISTER_RESOURCE_TYPE("labelc", 0, ResLabelPreload, ResLabelCreate, ResLabelDestroy, ResLabelRecreate);
-        REGISTER_RESOURCE_TYPE("lightc", 0, 0, ResLightCreate, ResLightDestroy, ResLightRecreate);
-        REGISTER_RESOURCE_TYPE("render_scriptc", render_context, 0, ResRenderScriptCreate, ResRenderScriptDestroy, ResRenderScriptRecreate);
-        REGISTER_RESOURCE_TYPE("renderc", render_context, 0, ResRenderPrototypeCreate, ResRenderPrototypeDestroy, ResRenderPrototypeRecreate);
-        REGISTER_RESOURCE_TYPE("spritec", 0, ResSpritePreload, ResSpriteCreate, ResSpriteDestroy, ResSpriteRecreate);
-        REGISTER_RESOURCE_TYPE("texturesetc", physics_context, ResTextureSetPreload, ResTextureSetCreate, ResTextureSetDestroy, ResTextureSetRecreate);
-        REGISTER_RESOURCE_TYPE(TILE_MAP_EXT, physics_context, ResTileGridPreload, ResTileGridCreate, ResTileGridDestroy, ResTileGridRecreate);
-        REGISTER_RESOURCE_TYPE("animationsetc", 0, ResAnimationSetPreload, ResAnimationSetCreate, ResAnimationSetDestroy, ResAnimationSetRecreate);
-        REGISTER_RESOURCE_TYPE("meshsetc", 0, ResMeshSetPreload, ResMeshSetCreate, ResMeshSetDestroy, ResMeshSetRecreate);
-        REGISTER_RESOURCE_TYPE("skeletonc", 0, ResSkeletonPreload, ResSkeletonCreate, ResSkeletonDestroy, ResSkeletonRecreate);
-        REGISTER_RESOURCE_TYPE("rigscenec", 0, ResRigScenePreload, ResRigSceneCreate, ResRigSceneDestroy, ResRigSceneRecreate);
-        REGISTER_RESOURCE_TYPE(SPINE_MODEL_EXT, 0, ResSpineModelPreload, ResSpineModelCreate, ResSpineModelDestroy, ResSpineModelRecreate);
-        REGISTER_RESOURCE_TYPE("display_profilesc", render_context, 0, ResDisplayProfilesCreate, ResDisplayProfilesDestroy, ResDisplayProfilesRecreate);
->>>>>>> 543a6961
 
 #undef REGISTER_RESOURCE_TYPE
 
