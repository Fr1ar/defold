--- conflicted
+++ resolved
@@ -221,16 +221,13 @@
         glfwShowKeyboard(0, GLFW_KEYBOARD_DEFAULT, 0);
     }
 
-<<<<<<< HEAD
     void SetInputTitle(HContext context, const char* title)
     {
         glfwSetTextInputTitle(title);
     }
-=======
+
     void ResetKeyboard(HContext context)
     {
         glfwResetKeyboard();
     }
-
->>>>>>> a65fc4d8
 }