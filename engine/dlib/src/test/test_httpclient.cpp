--- conflicted
+++ resolved
@@ -3,10 +3,10 @@
 // Copyright 2009-2014 Ragnar Svensson, Christian Murray
 // Licensed under the Defold License version 1.0 (the "License"); you may not use
 // this file except in compliance with the License.
-// 
+//
 // You may obtain a copy of the License, together with FAQs at
 // https://www.defold.com/license
-// 
+//
 // Unless required by applicable law or agreed to in writing, software distributed
 // under the License is distributed on an "AS IS" BASIS, WITHOUT WARRANTIES OR
 // CONDITIONS OF ANY KIND, either express or implied. See the License for the
@@ -933,14 +933,9 @@
 // NOTE: These buckets might expire. If so, we'll have to disable that server test
 const char* params_http_client_external_test[] = {  // They expire after a few days, but I keep it here in case you wish to test with it
 													// during development "https://hookb.in/je1lZ3X0ngTobX0plMME",
-<<<<<<< HEAD
                                                     //                    "https://webhook.site/e22f2d03-abf4-4f23-a8dc-7e24126cefab",
                                                     "https://httpbin.org/post"
                                                 };
-=======
-                                                    "https://httpbin.org/post",
-                                                    "https://webhook.site/e22f2d03-abf4-4f23-a8dc-7e24126cefab"};
->>>>>>> ce3198fc
 INSTANTIATE_TEST_CASE_P(dmHttpClientTestExternal, dmHttpClientTestExternal, jc_test_values_in(params_http_client_external_test));
 #endif
 
