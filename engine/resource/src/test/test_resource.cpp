--- conflicted
+++ resolved
@@ -25,7 +25,6 @@
 extern unsigned char RESOURCES_DMANIFEST[];
 extern uint32_t RESOURCES_DMANIFEST_SIZE;
 
-<<<<<<< HEAD
 #define EXT_CONSTANTS(prefix, ext)\
     static const dmhash_t prefix##_EXT_HASH = dmHashString64(ext);\
 
@@ -34,10 +33,7 @@
 
 #undef EXT_CONSTANTS
 
-class ResourceTest : public ::testing::Test
-=======
 class ResourceTest : public jc_test_base_class
->>>>>>> a50ff8db
 {
 protected:
     virtual void SetUp()
@@ -453,7 +449,6 @@
     ASSERT_EQ((void*) 0, test_resource_cont);
 }
 
-<<<<<<< HEAD
 TEST_P(GetResourceTest, GetDescriptorWithExt)
 {
     dmResource::Result e;
@@ -502,13 +497,8 @@
     ASSERT_EQ(dmResource::RESULT_NOT_LOADED, e);
 }
 
-INSTANTIATE_TEST_CASE_P(GetResourceTestURI,
-                        GetResourceTest,
-                        ::testing::Values("build/default/src/test/", "http://127.0.0.1:6123", "dmanif:build/default/src/test/resources_pb.dmanifest"));
-=======
 const char* params_resource_paths[] = {"build/default/src/test/", "http://127.0.0.1:6123", "dmanif:build/default/src/test/resources_pb.dmanifest"};
 INSTANTIATE_TEST_CASE_P(GetResourceTestURI, GetResourceTest, jc_test_values_in(params_resource_paths));
->>>>>>> a50ff8db
 
 TEST_P(GetResourceTest, GetReference1)
 {
