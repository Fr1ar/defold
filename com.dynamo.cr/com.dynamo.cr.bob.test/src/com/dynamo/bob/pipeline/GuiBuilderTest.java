--- conflicted
+++ resolved
@@ -30,10 +30,6 @@
 
 import com.dynamo.gui.proto.Gui;
 import com.google.protobuf.Message;
-<<<<<<< HEAD
-import com.dynamo.bob.Bob;
-=======
->>>>>>> 44c2e0f3
 import com.dynamo.bob.Project;
 import com.dynamo.bob.BuilderParams;
 import com.dynamo.bob.ProtoParams;
@@ -47,10 +43,6 @@
 
     public GuiBuilderTest() throws IOException {
         this.scanner = Project.createClassLoaderScanner();
-<<<<<<< HEAD
-=======
-
->>>>>>> 44c2e0f3
         registerProtoBuilderNames();
     }
 
