(ns internal.node
  (:require [camel-snake-kebab :refer [->kebab-case]]
            [clojure.core.async :as a]
            [clojure.core.cache :as cache]
            [clojure.core.match :refer [match]]
            [clojure.set :as set]
            [plumbing.core :refer [fnk defnk]]
            [plumbing.fnk.pfnk :as pf]
            [dynamo.types :as t]
            [dynamo.util :refer :all]
            [schema.core :as s]
            [schema.macros :as sm]
            [internal.graph.lgraph :as lg]
            [internal.graph.dgraph :as dg]
            [internal.metrics :as metrics]
            [internal.property :as ip]
            [internal.query :as iq]
            [internal.either :as e]
            [service.log :as log]
            [inflections.core :refer [plural]]
            [camel-snake-kebab :refer [->kebab-case]]))

(set! *warn-on-reflection* true)

; ---------------------------------------------------------------------------
; Value handling
; ---------------------------------------------------------------------------
(defn- abstract-function
  [nodetype label type]
  (fn [this g]
    (throw (AssertionError.
             (format "Node %d (type %s) inherits %s, but does not supply a production function for the abstract '%s' output. Add (output %s %s your-function) to the definition of %s"
               (:_id this) (some-> this :descriptor :name) nodetype label
               label type (some-> this :descriptor :name))))))

(defn- find-enclosing-scope
  [tag node]
  (when-let [scope (iq/node-consuming node :self)]
    (if (= tag (:tag scope))
      scope
      (recur tag scope))))

(defn missing-input [n l]
  {:error     :input-not-declared
   :node      (:_id n)
   :node-type (class n)
   :label     l})

(declare get-node-value)

(defn get-inputs
  "Gets an input (maybe with multiple values) needed to invoke a production function for a node.
The input to the production function may be one of three things:

1. A property of the node. In this case, the property is retrieved directly from the node.
2. An output of the node. The node is asked to supply a value for this output. (This recurses back into get-node-value.)
3. An input of the node. In this case, the nodes connected to this input are asked to supply their values."
  [target-node g target-label]
  (if (contains? target-node target-label)
    (get target-node target-label)
    (let [schema (some-> target-node t/input-types target-label)
          output-transform (some-> target-node t/transforms target-label)]
      (cond
        (vector? schema)     (mapv (fn [[source-node source-label]]
                                     (get-node-value (dg/node g source-node) source-label))
                                  (lg/sources g (:_id target-node) target-label))
        (not (nil? schema))  (let [[first-source-node first-source-label] (first (lg/sources g (:_id target-node) target-label))]
                               (when first-source-node
                                 (get-node-value (dg/node g first-source-node) first-source-label)))
        (not (nil? output-transform)) (get-node-value target-node target-label)
        :else                (let [missing (missing-input target-node target-label)]
                               (service.log/warn :missing-input missing)
                               missing)))))

(defn collect-inputs
  "Return a map of all inputs needed for the input-schema. The schema will usually
come from a production-function. Some keys on the schema are handled specially:

:g - Attach the input graph directly to the map.
:this - Attach the input node to the map.
:world - Attach the node's world-ref to the map.
:project - Look up through enclosing scopes to find a Project node, and attach it to the map

All other keys are passed along to get-inputs for resolution."
  [node g input-schema]
  (reduce-kv
    (fn [m k v]
      (condp = k
        :g         (assoc m k g)
        :this      (assoc m k node)
        :world     (assoc m k (:world-ref node))
        :project   (assoc m k (find-enclosing-scope :project node))
        s/Keyword  m
        (assoc m k (get-inputs node g k))))
    {} input-schema))

(defn- pfnk? [f] (contains? (meta f) :schema))

(defn- perform-with-inputs [production-fn node g]
  (if (pfnk? production-fn)
    (production-fn (collect-inputs node g (pf/input-schema production-fn)))
    (t/apply-if-fn production-fn node g)))

(defn- default-substitute-value-fn [v]
  (throw (:exception v)))

(defn perform* [transform node g]
  (let [production-fn       (-> transform :production-fn t/var-get-recursive)
        substitute-value-fn (get transform :substitute-value-fn default-substitute-value-fn)]
    (-> (e/bind (perform-with-inputs production-fn node g))
        (e/or-else (fn [e] (t/apply-if-fn substitute-value-fn {:exception e :node node}))))))

(def ^:dynamic *perform-depth* 200)

(defn perform [transform node g]
  {:pre [(pos? *perform-depth*)]}
  (binding [*perform-depth* (dec *perform-depth*)]
    (perform* transform node g)))

(defn- hit-cache [world-state cache-key value]
  (dosync (alter world-state update-in [:cache] cache/hit cache-key))
  value)

(defn- miss-cache [world-state cache-key value]
  (dosync (alter world-state update-in [:cache] cache/miss cache-key value))
  value)

(defn- produce-value
  "Pull a value from a node. This is called when there is no cached value.
If the given label does not exist on the node, this will throw an AssertionError."
  [node g label]
  (assert (contains? (t/outputs node) label) (str "There is no transform " label " on node " (:_id node)))
  (let [transform (some-> node t/transforms label)]
    (assert (not= ::abstract transform) )
    (metrics/node-value node label)
    (perform transform node g)))

(defn- get-node-value-internal
  [node label]
  (let [world-state (:world-ref node)]
    (if-let [cache-key (get-in @world-state [:cache-keys (:_id node) label])]
      (let [cache (:cache @world-state)]
        (if (cache/has? cache cache-key)
            (hit-cache  world-state cache-key (get cache cache-key))
            (miss-cache world-state cache-key (produce-value node (:graph @world-state) label))))
      (produce-value node (:graph @world-state) label))))

(defn get-node-value
  "Get a value, possibly cached, from a node. This is the entry point to the \"plumbing\".
If the value is cacheable and exists in the cache, then return that value. Otherwise,
produce the value by gathering inputs to call a production function, invoke the function,
maybe cache the value that was produced, and return it."
  [node label]
  (e/result (get-node-value-internal node label)))

(def ^:private ^java.util.concurrent.atomic.AtomicInteger
     nextid (java.util.concurrent.atomic.AtomicInteger. 1000000))

(defn tempid [] (- (.getAndIncrement nextid)))

; ---------------------------------------------------------------------------
; Definition handling
; ---------------------------------------------------------------------------
<<<<<<< HEAD
(defn classname-for            [prefix]  (symbol (str prefix "__")))
(defn record-constructor-name  [prefix]  (symbol (str 'map-> (classname-for prefix))))
(defn constructor-name         [prefix]  (symbol (str 'make- (->kebab-case (str prefix)))))
=======
(defrecord NodeTypeImpl
  [supertypes interfaces protocols method-impls transforms transform-types properties inputs injectable-inputs cached-outputs event-handlers auto-update-outputs output-dependencies]

  t/NodeType
  (supertypes           [_] supertypes)
  (interfaces           [_] interfaces)
  (protocols            [_] protocols)
  (method-impls         [_] method-impls)
  (transforms'          [_] transforms)
  (transform-types'     [_] transform-types)
  (properties'          [_] properties)
  (inputs'              [_] inputs)
  (injectable-inputs'   [_] injectable-inputs)
  (outputs'             [_] (set (keys transforms)))
  (cached-outputs'      [_] cached-outputs)
  (auto-update-outputs' [_] auto-update-outputs)
  (event-handlers'      [_] event-handlers)
  (output-dependencies' [_] output-dependencies))

(defn- from-supertypes [local op]                (map op (:supertypes local)))
(defn- combine-with    [local op zero into-coll] (op (reduce op zero into-coll) local))
>>>>>>> 10cf7cc1

(defn- pfnk? [f] (contains? (meta f) :schema))

(defn- invert-map
  [m]
  (apply merge-with into
         (for [[k vs] m
               v vs]
           {v #{k}})))

(defn inputs-for
  [transform]
  (let [production-fn (-> transform :production-fn)]
    (if (pfnk? production-fn)
      (into #{} (keys (dissoc (pf/input-schema production-fn) s/Keyword :this :g)))
      #{})))

<<<<<<< HEAD
(defn state-vector [behavior]
  (vec (list* '_id (property-symbols behavior))))

(defn defaults2
  [properties]
  (map-vals t/default-property-value properties))
=======
(defn description->output-dependencies
   [{:keys [transforms properties] :as description}]
   (assoc description :output-dependencies
     (let [outs (dissoc transforms :self)
           outs (zipmap (keys outs) (map inputs-for (vals outs)))
           outs (assoc outs :properties (set (keys properties)))]
       (invert-map outs))))

(defn make-node-type
  "Create a node type object from a maplike description of the node.
This is really meant to be used during macro expansion of `defnode`,
not called directly."
  [description]
  (-> description
    (update-in [:inputs]              combine-with merge      {} (from-supertypes description t/inputs'))
    (update-in [:injectable-inputs]   combine-with set/union #{} (from-supertypes description t/injectable-inputs'))
    (update-in [:properties]          combine-with merge      {} (from-supertypes description t/properties'))
    (update-in [:transforms]          combine-with merge      {} (from-supertypes description t/transforms'))
    (update-in [:transform-types]     combine-with merge      {} (from-supertypes description t/transform-types'))
    (update-in [:cached-outputs]      combine-with set/union #{} (from-supertypes description t/cached-outputs'))
    (update-in [:auto-update-outputs] combine-with set/union #{} (from-supertypes description t/auto-update-outputs'))
    (update-in [:event-handlers]      combine-with set/union #{} (from-supertypes description t/event-handlers'))
    (update-in [:interfaces]          combine-with set/union #{} (from-supertypes description t/interfaces))
    (update-in [:protocols]           combine-with set/union #{} (from-supertypes description t/protocols))
    (update-in [:method-impls]        combine-with merge      {} (from-supertypes description t/method-impls))
    description->output-dependencies
    map->NodeTypeImpl))


(defn attach-supertype
  "Update the node type description with the given supertype."
  [description supertype]
  (assoc description :supertypes (conj (:supertypes description []) supertype)))

(defn attach-input
  "Update the node type description with the given input."
  [description label schema flags]
  (cond->
    (assoc-in description [:inputs label] schema)

    (some #{:inject} flags)
    (update-in [:injectable-inputs] #(conj (or % #{}) label))))
>>>>>>> 10cf7cc1

(defn- abstract-function
  [label type]
  (fn [this g]
    (throw (AssertionError.
             (format "Node %d does not supply a production function for the abstract '%s' output. Add (output %s %s your-function) to the definition of %s"
               (:_id this) label
               label type this)))))

(defn attach-output
  "Update the node type description with the given output."
  [description label schema properties options & [args]]
  (cond-> (update-in description [:transform-types] assoc label schema)

    (:substitute-value options)
    (update-in [:transforms] assoc-in [label :substitute-value-fn] (:substitute-value options))

    (:cached properties)
    (update-in [:cached-outputs] #(conj (or % #{}) label))

    (:on-update properties)
    (update-in [:auto-update-outputs] #(conj (or % #{}) label))

    (:abstract properties)
    (update-in [:transforms] assoc-in [label :production-fn] (abstract-function label schema))

    (not (:abstract properties))
    (update-in [:transforms] assoc-in [label :production-fn] args)))

(defn attach-property
  "Update the node type description with the given property."
  [description label property-type passthrough]
  (-> description
    (update-in [:properties] assoc label property-type)
    (update-in [:transforms] assoc-in [label :production-fn] passthrough)
    (update-in [:transform-types] assoc label (:value-type property-type))))

(defn attach-event-handler
  "Update the node type description with the given event handler."
  [description label handler]
  (assoc-in description [:event-handlers label] handler))

(defn attach-interface
  "Update the node type description with the given interface."
  [description interface]
  (update-in description [:interfaces] #(conj (or % #{}) interface)))

(defn attach-protocol
  "Update the node type description with the given protocol."
  [description protocol]
  (update-in description [:protocols] #(conj (or % #{}) protocol)))

(defn attach-method-implementation
  "Update the node type description with the given function, which
must be part of a protocol or interface attached to the description."
  [description sym argv fn-def]
  (assoc-in description [:method-impls sym] [argv fn-def]))

(def ^:private property-flags #{:cached :on-update :abstract})
(def ^:private option-flags #{:substitute-value})

(defn parse-output-options [args]
  (loop [properties #{}
         options {}
         args args]
    (if-let [[arg & remainder] (seq args)]
      (cond
        (contains? property-flags arg) (recur (conj properties arg) options remainder)
        (contains? option-flags arg)   (do (assert remainder (str "Expected value for option " arg))
                                         (recur properties (assoc options arg (first remainder)) (rest remainder)))
        :else [properties options args])
      [properties options args])))


<<<<<<< HEAD
(defn compile-defnode-form
  [prefix form]
  (match [form]
     [(['inherits super] :seq)]
     [[:supers [super]]]
     #_(let [super-descriptor (resolve super)]
        (assert super-descriptor (str "Cannot resolve " super " to a node definition."))
        (when (deref super-descriptor) (println (deref super-descriptor)))
        (-> (deref super-descriptor)
          (dissoc :constructor)
          (update-in [:supers] conj (emit-quote super))))

     [(['property nm tp & options] :seq)]
     (let [property-desc (ip/property-type-descriptor nm tp options)]
       [[:properties      {(keyword nm) property-desc}]])

     [(['input nm schema & flags] :seq)]
     (let [schema (if (coll? schema) (into [] schema) schema)
           label  (keyword nm)]
       (if (some #{:inject} flags)
         [:inputs {label schema} :injectable-inputs #{label}]
         [:inputs {label schema}]))

     [(['on evt & fn-body] :seq)]
     [:event-handlers {(keyword evt)
                       `(fn [~'self ~'event]
                          (dynamo.system/transactional ~@fn-body))}]

     [(['output nm output-type & remainder] :seq)]
     (let [oname (keyword nm)
           {:keys [properties options remainder]} (parse-output-flags remainder)
           [args-or-ref & remainder] remainder]
       (assert (not (keyword? output-type)) "The output type seems to be missing")
       (assert (or (:abstract properties) (and (vector? args-or-ref) (seq remainder))
                 (and (symbol? args-or-ref) (var? (resolve args-or-ref)) (empty? remainder)))
         (str "An output clause must have a name, optional flags, and type, before the fn-tail or function name."))
       (let [production-fn (cond
                             (:abstract properties) (abstract-function prefix nm output-type)
                             (vector? args-or-ref)  `(fn ~args-or-ref ~@remainder)
                             :else                  (resolve args-or-ref))
             tform (merge {:production-fn production-fn}
                     (when (contains? options :substitute-value) {:substitute-value-fn (:substitute-value options)}))]
         (into [] (reduce
                    (fn [m f] (assoc m f #{oname}))
                    {:transforms {oname tform}
                     :transform-types {oname output-type}}
                    properties))))

     [([nm [& args] & remainder] :seq)]
     [:methods        {nm `(fn ~args ~@remainder)}
      :record-methods #{[prefix nm args]}]

     [impl :guard symbol?]
     (if (class? (resolve impl))
       [:interfaces #{impl}]
       [:impl #{impl}])))

(defn resolve-or-else [sym]
  (assert (symbol? sym) (pr-str "Cannot resolve " sym))
  (if-let [val (resolve sym)]
    val
    (throw (ex-info (str "Unable to resolve symbol " sym " in this context") {:symbol sym}))))

;; TODO - remove
(defn generate-message-processor
  [name descriptor]
  (let [event-types (keys (:event-handlers descriptor))]
    `(dynamo.types/process-one-event
       [~'self ~'event]
       (case (:type ~'event)
         ~@(mapcat (fn [e] [e `((get-in ~name [:event-handlers ~e]) ~'self ~'event)]) event-types)
         nil)
       :ok)))



(defn- is-schema? [val] (boolean (:schema (meta val))))

(defn deep-merge
  [& vals]
  (cond
    (every? is-schema? vals) (last vals)
    (every? map? vals)       (apply merge vals)
    (every? set? vals)       (apply union vals)
    :else                    (last vals)))
=======
(defn fqsymbol
  [s]
  (assert (symbol? s))
  (let [{:keys [ns name]} (meta (resolve s))]
    (symbol (str ns) (str name))))

(defn- node-type-form
  "Translate the sugared `defnode` forms into function calls that
build the node type description (map). These are emitted where you invoked
`defnode` so that symbols and vars resolve correctly."
  [form]
  (match [form]
    [(['inherits supertype] :seq)]
    `(attach-supertype ~supertype)

    [(['input label schema & flags] :seq)]
    `(attach-input ~(keyword label) ~schema #{~@flags})

    [(['output label schema & remainder] :seq)]
    (let [[properties options args] (parse-output-options remainder)]
      `(attach-output ~(keyword label) ~schema ~properties ~options ~@args))
>>>>>>> 10cf7cc1

    [(['property label tp & options] :seq)]
    `(attach-property ~(keyword label) ~(ip/property-type-descriptor label tp options) (fnk [~label] ~label))

    [(['on label & fn-body] :seq)]
    `(attach-event-handler ~(keyword label) (fn [~'self ~'event] (dynamo.system/transactional ~@fn-body)))

    ;; Interface or protocol function
    [([nm [& argvec] & remainder] :seq)]
    `(attach-method-implementation '~nm '~argvec (fn ~argvec ~@remainder))

    [impl :guard symbol?]
    `(cond->
        (class? ~impl)
        (attach-interface (symbol (.getName ~impl)))

        (not (class? ~impl))
        (attach-protocol (fqsymbol '~impl)))))

(defn node-type-sexps
  "Given all the forms in a defnode macro, emit the forms that will build the node type description."
  [forms]
  (list* `-> {}
    (map node-type-form forms)))

(defn defaults
  "Return a map of default values for the node type."
  [node-type]
  (map-vals t/default-property-value (t/properties' node-type)))

<<<<<<< HEAD
(defn descriptor->output-dependencies
   [{:keys [transforms properties]}]
   (let [outs (dissoc transforms :self)
         outs (map-vals inputs-for outs)
         outs (assoc outs :properties (set (keys properties)))]
     (invert-map outs)))



(comment


  (defn- generate-record-methods [descriptor]
   (for [[defined-in method-name args] (:record-methods descriptor)]
     `(~method-name ~args ((get-in ~defined-in [:methods ~(emit-quote method-name)]) ~@args)))))

(defn message-processor
  [event-handlers]
  (when-let [event-types (keys event-handlers)]
    (let [clauses (mapcat (fn [e] [e `((-> ~'self :descriptor :event-handlers ~e) ~'self ~'event)]) event-types)]
      (list `t/MessageTarget
        `(dynamo.types/process-one-event [self# event#]
           (case (:type event#)
             ~@clauses
             nil)
           :ok)))))

(defn emit-defrecord
  [clsname attrs]
  (letfn [(inode [[i m]]
            [(conj i 'dynamo.types/Node)
             (conj m
               `(properties [t#]          (-> t# :descriptor :properties))
               `(inputs [t#] (into #{}    (keys (-> t# :descriptor :inputs))))
               `(outputs [t#] (into #{}   (keys (-> t# :descriptor :transforms))))
               `(events [t#]  (into #{}   (keys (-> t# :descriptor :event-handlers))))
               `(auto-update? [t# l#]     (contains? (-> t# :descriptor :on-update) l#))
               `(cached-outputs [t#]      (-> t# :descriptor :cached))
               `(output-dependencies [t#] ~(descriptor->output-dependencies attrs)))])]
   (let [[i m]     (-> [] inode)
         state-vec (state-vector attrs)]
     `(defrecord ~clsname ~state-vec
        ~@i
        ~@m))))

(defn generate-defrecord [nm descriptor]
  (list* `defrecord (classname-for nm) (state-vector descriptor)
         `dynamo.types/Node
         `(properties [t#] (:properties ~nm))
         `(inputs [t#] (into #{} (keys (:inputs ~nm))))
         `(outputs [t#] (into #{} (keys (:transforms ~nm))))
         `(events [t#]  (into #{} (keys (:event-handlers ~nm))))
         `(auto-update? [t# l#] (contains? (-> t# :descriptor :on-update) l#))
         `(cached-outputs [t#] (:cached ~nm))
         `(output-dependencies [t#] ~(descriptor->output-dependencies descriptor))
         `t/MessageTarget
         (generate-message-processor nm descriptor)
         (concat
          (map #(or (fqsymbol %) %) (:impl descriptor))
          (map #(or (classname-sym %) %) (:interfaces descriptor))
          (generate-record-methods descriptor))))

(defn- maps [f coll] (into #{} (map f coll)))

(defn quote-functions
  [descriptor]
  (-> descriptor
    (update-in [:name]           emit-quote)
    (update-in [:methods]        (fn [ms] (zipmap (map emit-quote (keys ms)) (vals ms))))
    (update-in [:record-methods] (partial maps emit-quote))
    (update-in [:impl]           (partial maps (comp emit-quote fqsymbol)))))

(defn generate-constructor [nm descriptor]
  (let [ctor             (symbol (str 'make- (->kebab-case (str nm))))
        record-ctor      (symbol (str 'map-> (classname-for nm)))]
    `(defn ~ctor
       ~(str "Constructor for " nm ", using default values for any property not in property-values.\nThe properties on " nm " are:\n" #_(describe-properties behavior))
       [& {:as ~'property-values}]
       (~record-ctor (merge {:_id (tempid)}
                            ~{:descriptor nm}
                            (defaults ~nm)
                            ~'property-values)))))

(defn generate-descriptor [nm descriptor]
  `(def ~nm ~(quote-functions descriptor)))

(defn generate-print-method [nm]
  (let [classname (classname-for nm)
        tagged-arg (vary-meta (gensym "v") assoc :tag (resolve classname))]
    `(defmethod print-method ~classname
       [~tagged-arg w#]
       (.write ^java.io.Writer w# (str "<" ~(str nm)
                                       (merge (select-keys ~tagged-arg [:_id])
                                              (select-keys ~tagged-arg (-> ~tagged-arg :descriptor :properties keys)))
                                       ">")))))
=======
(defn classname-for [prefix] (symbol (str prefix "__")))

(defn- state-vector
  [node-type]
  (mapv (comp symbol name) (keys (t/properties' node-type))))

(defn- message-processor
  [node-type-name node-type]
  (when (not-empty (t/event-handlers' node-type))
    `[t/MessageTarget
      (dynamo.types/process-one-event
       [~'self ~'event]
       (case (:type ~'event)
         ~@(mapcat (fn [e] [e `((get (t/event-handlers' ~node-type-name) ~e) ~'self ~'event)]) (keys (t/event-handlers' node-type)))
         nil))]))

(defn- generate-node-record-sexps
  [record-name node-type-name node-type]
  `(defrecord ~record-name ~(state-vector node-type)
     t/Node
     (inputs              [_]    (set (keys (t/inputs' ~node-type-name))))
     (input-types         [_]    (t/inputs' ~node-type-name))
     (injectable-inputs   [_]    (t/injectable-inputs' ~node-type-name))
     (outputs             [_]    (t/outputs' ~node-type-name))
     (transforms          [_]    (t/transforms' ~node-type-name))
     (transform-types     [_]    (t/transform-types' ~node-type-name))
     (cached-outputs      [_]    (t/cached-outputs' ~node-type-name))
     (auto-update-outputs [_]    (t/auto-update-outputs' ~node-type-name))
     (properties          [_]    (t/properties' ~node-type-name))
     (output-dependencies [_]    (t/output-dependencies' ~node-type-name))
     ~@(t/interfaces node-type)
     ~@(t/protocols node-type)
     ~@(map (fn [[fname [argv _]]] `(~fname ~argv ((second (get (t/method-impls ~node-type-name) '~fname)) ~@argv))) (t/method-impls node-type))
     ~@(message-processor node-type-name node-type)))

(defn define-node-record
  "Create a new class for the node type. This builds a defrecord with
the node's properties as fields. The record will implement all the interfaces
and protocols that the node type requires."
  [record-name node-type-name node-type]
  (eval (generate-node-record-sexps record-name node-type-name node-type)))

(defn- interpose-every
  [n elt coll]
  (mapcat (fn [l r] (conj l r)) (partition-all n coll) (repeat elt)))

(defn- print-method-sexps
  [record-name node-type-name node-type]
  (let [node (vary-meta 'node assoc :tag (resolve record-name))]
    `(defmethod print-method ~record-name
       [~node w#]
       (.write
         ^java.io.Writer w#
         (str "#" '~node-type-name "{:_id " (:_id ~node)
           ~@(interpose-every 3 ", " (mapcat (fn [prop] `[~prop " " (pr-str (get ~node ~prop))]) (keys (t/properties' node-type))))
           "}")))))

(defn define-print-method
  "Create a nice print method for a node type. This avoids infinitely recursive output in the REPL."
  [record-name node-type-name node-type]
  (eval (print-method-sexps record-name node-type-name node-type)))
>>>>>>> 10cf7cc1

(defn node-type-descriptor
  [name-sym body-forms]
  {}
  )

; ---------------------------------------------------------------------------
; Dependency Injection
; ---------------------------------------------------------------------------

(defn- scoped-name
  [scope node]
  (:name node))

(defnk scope-dictionary
  [this nodes]
  (reduce
    (fn [m n]
      (assoc m
             (scoped-name this n)
             n))
    {}
    nodes))

(defn compatible?
  [[out-node out-label out-type in-node in-label in-type]]
  (cond
   (and (= out-label in-label) (t/compatible? out-type in-type false))
   [out-node out-label in-node in-label]

   (and (= (plural out-label) in-label) (t/compatible? out-type in-type true))
   [out-node out-label in-node in-label]))

(defn injection-candidates
  [targets nodes]
  (into #{}
     (keep compatible?
        (for [target  targets
              i       (t/injectable-inputs target)
              :let    [i-l (get (t/input-types target) i)]
              node    nodes
              [o o-l] (t/transform-types node)]
            [node o o-l target i i-l]))))
<|MERGE_RESOLUTION|>--- conflicted
+++ resolved
@@ -161,11 +161,6 @@
 ; ---------------------------------------------------------------------------
 ; Definition handling
 ; ---------------------------------------------------------------------------
-<<<<<<< HEAD
-(defn classname-for            [prefix]  (symbol (str prefix "__")))
-(defn record-constructor-name  [prefix]  (symbol (str 'map-> (classname-for prefix))))
-(defn constructor-name         [prefix]  (symbol (str 'make- (->kebab-case (str prefix)))))
-=======
 (defrecord NodeTypeImpl
   [supertypes interfaces protocols method-impls transforms transform-types properties inputs injectable-inputs cached-outputs event-handlers auto-update-outputs output-dependencies]
 
@@ -187,7 +182,6 @@
 
 (defn- from-supertypes [local op]                (map op (:supertypes local)))
 (defn- combine-with    [local op zero into-coll] (op (reduce op zero into-coll) local))
->>>>>>> 10cf7cc1
 
 (defn- pfnk? [f] (contains? (meta f) :schema))
 
@@ -205,14 +199,6 @@
       (into #{} (keys (dissoc (pf/input-schema production-fn) s/Keyword :this :g)))
       #{})))
 
-<<<<<<< HEAD
-(defn state-vector [behavior]
-  (vec (list* '_id (property-symbols behavior))))
-
-(defn defaults2
-  [properties]
-  (map-vals t/default-property-value properties))
-=======
 (defn description->output-dependencies
    [{:keys [transforms properties] :as description}]
    (assoc description :output-dependencies
@@ -255,7 +241,6 @@
 
     (some #{:inject} flags)
     (update-in [:injectable-inputs] #(conj (or % #{}) label))))
->>>>>>> 10cf7cc1
 
 (defn- abstract-function
   [label type]
@@ -330,93 +315,6 @@
       [properties options args])))
 
 
-<<<<<<< HEAD
-(defn compile-defnode-form
-  [prefix form]
-  (match [form]
-     [(['inherits super] :seq)]
-     [[:supers [super]]]
-     #_(let [super-descriptor (resolve super)]
-        (assert super-descriptor (str "Cannot resolve " super " to a node definition."))
-        (when (deref super-descriptor) (println (deref super-descriptor)))
-        (-> (deref super-descriptor)
-          (dissoc :constructor)
-          (update-in [:supers] conj (emit-quote super))))
-
-     [(['property nm tp & options] :seq)]
-     (let [property-desc (ip/property-type-descriptor nm tp options)]
-       [[:properties      {(keyword nm) property-desc}]])
-
-     [(['input nm schema & flags] :seq)]
-     (let [schema (if (coll? schema) (into [] schema) schema)
-           label  (keyword nm)]
-       (if (some #{:inject} flags)
-         [:inputs {label schema} :injectable-inputs #{label}]
-         [:inputs {label schema}]))
-
-     [(['on evt & fn-body] :seq)]
-     [:event-handlers {(keyword evt)
-                       `(fn [~'self ~'event]
-                          (dynamo.system/transactional ~@fn-body))}]
-
-     [(['output nm output-type & remainder] :seq)]
-     (let [oname (keyword nm)
-           {:keys [properties options remainder]} (parse-output-flags remainder)
-           [args-or-ref & remainder] remainder]
-       (assert (not (keyword? output-type)) "The output type seems to be missing")
-       (assert (or (:abstract properties) (and (vector? args-or-ref) (seq remainder))
-                 (and (symbol? args-or-ref) (var? (resolve args-or-ref)) (empty? remainder)))
-         (str "An output clause must have a name, optional flags, and type, before the fn-tail or function name."))
-       (let [production-fn (cond
-                             (:abstract properties) (abstract-function prefix nm output-type)
-                             (vector? args-or-ref)  `(fn ~args-or-ref ~@remainder)
-                             :else                  (resolve args-or-ref))
-             tform (merge {:production-fn production-fn}
-                     (when (contains? options :substitute-value) {:substitute-value-fn (:substitute-value options)}))]
-         (into [] (reduce
-                    (fn [m f] (assoc m f #{oname}))
-                    {:transforms {oname tform}
-                     :transform-types {oname output-type}}
-                    properties))))
-
-     [([nm [& args] & remainder] :seq)]
-     [:methods        {nm `(fn ~args ~@remainder)}
-      :record-methods #{[prefix nm args]}]
-
-     [impl :guard symbol?]
-     (if (class? (resolve impl))
-       [:interfaces #{impl}]
-       [:impl #{impl}])))
-
-(defn resolve-or-else [sym]
-  (assert (symbol? sym) (pr-str "Cannot resolve " sym))
-  (if-let [val (resolve sym)]
-    val
-    (throw (ex-info (str "Unable to resolve symbol " sym " in this context") {:symbol sym}))))
-
-;; TODO - remove
-(defn generate-message-processor
-  [name descriptor]
-  (let [event-types (keys (:event-handlers descriptor))]
-    `(dynamo.types/process-one-event
-       [~'self ~'event]
-       (case (:type ~'event)
-         ~@(mapcat (fn [e] [e `((get-in ~name [:event-handlers ~e]) ~'self ~'event)]) event-types)
-         nil)
-       :ok)))
-
-
-
-(defn- is-schema? [val] (boolean (:schema (meta val))))
-
-(defn deep-merge
-  [& vals]
-  (cond
-    (every? is-schema? vals) (last vals)
-    (every? map? vals)       (apply merge vals)
-    (every? set? vals)       (apply union vals)
-    :else                    (last vals)))
-=======
 (defn fqsymbol
   [s]
   (assert (symbol? s))
@@ -438,7 +336,6 @@
     [(['output label schema & remainder] :seq)]
     (let [[properties options args] (parse-output-options remainder)]
       `(attach-output ~(keyword label) ~schema ~properties ~options ~@args))
->>>>>>> 10cf7cc1
 
     [(['property label tp & options] :seq)]
     `(attach-property ~(keyword label) ~(ip/property-type-descriptor label tp options) (fnk [~label] ~label))
@@ -469,103 +366,6 @@
   [node-type]
   (map-vals t/default-property-value (t/properties' node-type)))
 
-<<<<<<< HEAD
-(defn descriptor->output-dependencies
-   [{:keys [transforms properties]}]
-   (let [outs (dissoc transforms :self)
-         outs (map-vals inputs-for outs)
-         outs (assoc outs :properties (set (keys properties)))]
-     (invert-map outs)))
-
-
-
-(comment
-
-
-  (defn- generate-record-methods [descriptor]
-   (for [[defined-in method-name args] (:record-methods descriptor)]
-     `(~method-name ~args ((get-in ~defined-in [:methods ~(emit-quote method-name)]) ~@args)))))
-
-(defn message-processor
-  [event-handlers]
-  (when-let [event-types (keys event-handlers)]
-    (let [clauses (mapcat (fn [e] [e `((-> ~'self :descriptor :event-handlers ~e) ~'self ~'event)]) event-types)]
-      (list `t/MessageTarget
-        `(dynamo.types/process-one-event [self# event#]
-           (case (:type event#)
-             ~@clauses
-             nil)
-           :ok)))))
-
-(defn emit-defrecord
-  [clsname attrs]
-  (letfn [(inode [[i m]]
-            [(conj i 'dynamo.types/Node)
-             (conj m
-               `(properties [t#]          (-> t# :descriptor :properties))
-               `(inputs [t#] (into #{}    (keys (-> t# :descriptor :inputs))))
-               `(outputs [t#] (into #{}   (keys (-> t# :descriptor :transforms))))
-               `(events [t#]  (into #{}   (keys (-> t# :descriptor :event-handlers))))
-               `(auto-update? [t# l#]     (contains? (-> t# :descriptor :on-update) l#))
-               `(cached-outputs [t#]      (-> t# :descriptor :cached))
-               `(output-dependencies [t#] ~(descriptor->output-dependencies attrs)))])]
-   (let [[i m]     (-> [] inode)
-         state-vec (state-vector attrs)]
-     `(defrecord ~clsname ~state-vec
-        ~@i
-        ~@m))))
-
-(defn generate-defrecord [nm descriptor]
-  (list* `defrecord (classname-for nm) (state-vector descriptor)
-         `dynamo.types/Node
-         `(properties [t#] (:properties ~nm))
-         `(inputs [t#] (into #{} (keys (:inputs ~nm))))
-         `(outputs [t#] (into #{} (keys (:transforms ~nm))))
-         `(events [t#]  (into #{} (keys (:event-handlers ~nm))))
-         `(auto-update? [t# l#] (contains? (-> t# :descriptor :on-update) l#))
-         `(cached-outputs [t#] (:cached ~nm))
-         `(output-dependencies [t#] ~(descriptor->output-dependencies descriptor))
-         `t/MessageTarget
-         (generate-message-processor nm descriptor)
-         (concat
-          (map #(or (fqsymbol %) %) (:impl descriptor))
-          (map #(or (classname-sym %) %) (:interfaces descriptor))
-          (generate-record-methods descriptor))))
-
-(defn- maps [f coll] (into #{} (map f coll)))
-
-(defn quote-functions
-  [descriptor]
-  (-> descriptor
-    (update-in [:name]           emit-quote)
-    (update-in [:methods]        (fn [ms] (zipmap (map emit-quote (keys ms)) (vals ms))))
-    (update-in [:record-methods] (partial maps emit-quote))
-    (update-in [:impl]           (partial maps (comp emit-quote fqsymbol)))))
-
-(defn generate-constructor [nm descriptor]
-  (let [ctor             (symbol (str 'make- (->kebab-case (str nm))))
-        record-ctor      (symbol (str 'map-> (classname-for nm)))]
-    `(defn ~ctor
-       ~(str "Constructor for " nm ", using default values for any property not in property-values.\nThe properties on " nm " are:\n" #_(describe-properties behavior))
-       [& {:as ~'property-values}]
-       (~record-ctor (merge {:_id (tempid)}
-                            ~{:descriptor nm}
-                            (defaults ~nm)
-                            ~'property-values)))))
-
-(defn generate-descriptor [nm descriptor]
-  `(def ~nm ~(quote-functions descriptor)))
-
-(defn generate-print-method [nm]
-  (let [classname (classname-for nm)
-        tagged-arg (vary-meta (gensym "v") assoc :tag (resolve classname))]
-    `(defmethod print-method ~classname
-       [~tagged-arg w#]
-       (.write ^java.io.Writer w# (str "<" ~(str nm)
-                                       (merge (select-keys ~tagged-arg [:_id])
-                                              (select-keys ~tagged-arg (-> ~tagged-arg :descriptor :properties keys)))
-                                       ">")))))
-=======
 (defn classname-for [prefix] (symbol (str prefix "__")))
 
 (defn- state-vector
@@ -627,12 +427,6 @@
   "Create a nice print method for a node type. This avoids infinitely recursive output in the REPL."
   [record-name node-type-name node-type]
   (eval (print-method-sexps record-name node-type-name node-type)))
->>>>>>> 10cf7cc1
-
-(defn node-type-descriptor
-  [name-sym body-forms]
-  {}
-  )
 
 ; ---------------------------------------------------------------------------
 ; Dependency Injection
