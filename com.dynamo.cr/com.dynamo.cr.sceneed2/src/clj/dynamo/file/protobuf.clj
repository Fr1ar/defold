--- conflicted
+++ resolved
@@ -1,17 +1,13 @@
 (ns dynamo.file.protobuf
-<<<<<<< HEAD
   (:require [clojure.java.io :as io]
             [clojure.string :as str]
-=======
-  (:require [clojure.string :as str]
             [dynamo.node :as n]
->>>>>>> 10cf7cc1
             [dynamo.file :as f]
             [dynamo.system :as ds]
             [internal.java :as j]
             [camel-snake-kebab :refer :all])
   (:import [java.io Reader]
-           [com.google.protobuf Message TextFormat GeneratedMessage$Builder Descriptors$FieldDescriptor Descriptors$FieldDescriptor$Type]))
+           [com.google.protobuf Message TextFormat GeneratedMessage$Builder Descriptors$EnumValueDescriptor Descriptors$FieldDescriptor Descriptors$FieldDescriptor$Type]))
 
 (set! *warn-on-reflection* true)
 
@@ -41,7 +37,6 @@
 
 (defn read-text
   [^java.lang.Class class input & {:as opts}]
-  (println dynamo.file.protobuf/read-text input)
   (let [input   (if (instance? Reader input) input (io/reader input))
         builder (new-builder class)]
     (TextFormat/merge ^Reader input builder)
@@ -93,12 +88,28 @@
   [^Message pb]
   (TextFormat/printToString pb))
 
+(defn val->pb-enum
+  [^Class enum-class val]
+  (assert (contains? (supers enum-class) com.google.protobuf.ProtocolMessageEnum))
+  (assert (keyword? val))
+  (j/invoke-class-method enum-class "valueOf" (name val)))
+
+(defn pb-enum->val
+  [^Descriptors$EnumValueDescriptor val]
+  (keyword (.getName val)))
+
 (defn pb->map
   [^Message pb]
   (let [fld->map (fn [m [^Descriptors$FieldDescriptor descriptor value]]
                    (let [prop      (keyword (->kebab-case (.getName descriptor)))
                          repeated? (.isRepeated descriptor)]
-                     (if (not= Descriptors$FieldDescriptor$Type/MESSAGE (.getType descriptor))
-                       (assoc m prop value)
-                       (assoc m prop (if repeated? (map pb->map value) (pb->map value))))))]
+                     (cond
+                       (= (.getType descriptor) Descriptors$FieldDescriptor$Type/MESSAGE)
+                       (assoc m prop (if repeated? (map pb->map value) (pb->map value)))
+
+                       (= (.getType descriptor) Descriptors$FieldDescriptor$Type/ENUM)
+                       (assoc m prop (if repeated? (map pb-enum->val value) (pb-enum->val value)))
+
+                       :else
+                       (assoc m prop (if repeated? (seq value) value)))))]
     (reduce fld->map {} (.getAllFields pb))))